--- conflicted
+++ resolved
@@ -47,11 +47,8 @@
 __docformat__ = 'reStructuredText'
 
 
-<<<<<<< HEAD
+
 def svm_scoring_singleThread(svm_dir, test_sv, ndx, score, seg_idx=None):
-=======
-def svm_scoring_singleThread(svmDir, test_sv, ndx, score, segIdx=None):
->>>>>>> 1bdf5993
     """Compute scores for SVM verification on a single thread
     (two classes only as implementeed at the moment)
      
@@ -65,13 +62,8 @@
     assert isinstance(test_sv, StatServer), 'Second parameter should be a StatServer'
     assert isinstance(ndx, Ndx), 'Third parameter should be an Ndx'
 
-<<<<<<< HEAD
     if seg_idx is None:
         seg_idx = range(ndx.segset.shape[0])
-=======
-    if segIdx is None:
-        segIdx = range(ndx.segset.shape[0])
->>>>>>> 1bdf5993
 
     # Load SVM models
     Msvm = numpy.zeros((ndx.modelset.shape[0], test_sv.stat1.shape[1]))
