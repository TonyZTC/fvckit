--- conflicted
+++ resolved
@@ -74,17 +74,10 @@
     
     E, junk = scipy.linalg.eigh(sigma_tot)
     log_det = numpy.sum(numpy.log(E))
-    
-<<<<<<< HEAD
-    return (-0.5 * (n * d * numpy.log(2 * numpy.pi) + n * log_det +
-                    numpy.sum(numpy.sum(numpy.dot(centered_data, scipy.linalg.inv(sigma_tot)) * centered_data, axis=1))
-                    )
-            )
-=======
+
     return (-0.5 * (N * d * numpy.log(2 * numpy.pi) + N * log_det +
                     numpy.sum(numpy.sum(numpy.dot(centered_data,
                                                   scipy.linalg.inv(Sigma_tot)) * centered_data, axis=1))))
->>>>>>> 1bdf5993
 
 
 def sum_log_probabilities(lp):
@@ -161,10 +154,7 @@
         # tmp = (E_hh.T * stat0[batch_start:batch_stop, c]).T
         # _A[c] += numpy.sum(tmp, axis=0)
 
-<<<<<<< HEAD
-
-=======
->>>>>>> 1bdf5993
+
 def load_existing_statistics_hdf5(statserver, statserver_file_name):
     """Load required statistics into the StatServer by reading from a file
         in hdf5 format.
@@ -172,11 +162,7 @@
     :param statserver: sidekit.StatServer to fill
     :param statserver_file_name: name of the file to read from
     """
-<<<<<<< HEAD
-    assert os.path.isfile(statserver_file_name), "statserverFileName does not exist"
-=======
     assert os.path.isfile(statserver_file_name), "statserver_file_name does not exist"
->>>>>>> 1bdf5993
 
     # Load the StatServer
     ss = StatServer(statserver_file_name)
@@ -335,21 +321,6 @@
                 
         assert(new_stat_server.validate()), "Problem in StatServer Merging"
         return new_stat_server
-<<<<<<< HEAD
-
-    @staticmethod
-    def read(statserver_file_name, prefix=''):
-        """
-        Read StatServer in hdf5 format
-
-        :param statserver_file_name:
-        :param prefix:
-        :return:
-        """
-        with h5py.File(statserver_file_name, "r") as f:
-            statserver = StatServer()
-
-=======
 
     @staticmethod
     def read(statserver_file_name, prefix=''):
@@ -359,7 +330,6 @@
         """
         with h5py.File(statserver_file_name, "r") as f:
             statserver = StatServer()
->>>>>>> 1bdf5993
             statserver.modelset = f.get(prefix+"modelset").value
             statserver.segset = f.get(prefix+"segset").value
 
@@ -382,11 +352,7 @@
             return statserver
 
     @check_path_existance
-<<<<<<< HEAD
-    def write(self, output_file_name, prefix=''):
-=======
-    def write(self, outpuFileName, prefix= ''):
->>>>>>> 1bdf5993
+    def write(self, output_file_name, prefix= ''):
         """Write the StatServer to disk in hdf5 format.
         
         :param output_file_name: name of the file to write in.
@@ -429,11 +395,7 @@
                              compression="gzip",
                              fletcher32=True)
 
-<<<<<<< HEAD
-    def get_model_stat0(self, mod_id):
-=======
     def get_model_stat0(self, modID):
->>>>>>> 1bdf5993
         """Return zero-order statistics of a given model
         
         :param mod_id: ID of the model which stat0 will be returned
@@ -577,11 +539,8 @@
         """
         assert isinstance(ubm, Mixture), 'First parameter has to be a Mixture'
         assert isinstance(feature_server, FeaturesServer), 'Second parameter has to be a FeaturesServer'
-<<<<<<< HEAD
-        if seg_indices is None \
-=======
+
         if (list(seg_indices) == []) \
->>>>>>> 1bdf5993
                 or (self.stat0.shape[0] != self.segset.shape[0]) \
                 or (self.stat1.shape[0] != self.segset.shape[0]):
             self.stat0 = numpy.zeros((self.segset.shape[0], ubm.distrib_nb()), dtype=STAT_TYPE)
@@ -1600,23 +1559,9 @@
          
         return y, x, z
 
-<<<<<<< HEAD
-    def factor_analysis(self,
-                        rank_f,
-                        rank_g=0,
-                        rank_h=None,
-                        re_estimate_residual=False,
-                        it_nb=(10, 10, 10),
-                        min_div=True,
-                        ubm=None,
-                        batch_size=100,
-                        num_thread=1,
-                        save_partial=False):
-=======
-    def factor_analysis(self, rank_F, rank_G=0, rank_H=None, re_estimate_residual=False,
-                        itNb=(10, 10, 10), minDiv=True, ubm=None,
+    def factor_analysis(self, rank_f, rank_g=0, rank_h=None, re_estimate_residual=False,
+                        it_nb=(10, 10, 10), min_div=True, ubm=None,
                         batch_size=100, numThread=1, save_partial=False):
->>>>>>> 1bdf5993
         """        
         :param rank_f: rank of the between class variability matrix
         :param rank_g: rank of the within class variability matrix
@@ -1646,32 +1591,16 @@
         vect_size = self.stat1.shape[1]
         if ubm is None:
             mean = self.stat1.mean(axis=0)
-<<<<<<< HEAD
-            sigma_obs = self.get_total_covariance_stat1()
-            # invSigma_obs = scipy.linalg.inv(Sigma_obs)
-            evals, evecs = scipy.linalg.eigh(sigma_obs)
-            idx = numpy.argsort(evals)[::-1]
-            evecs = evecs[:, idx]
-            F_init = evecs[:, :rank_f]
-
-        else:
-            mean = ubm.get_mean_super_vector()
-            # invSigma_obs = ubm.get_invcov_super_vector()
-            # Sigma_obs = 1./invSigma_obs
-            sigma_obs = 1./ubm.get_invcov_super_vector()
-            F_init = numpy.random.randn(vect_size, rank_f).astype(dtype=STAT_TYPE)
-=======
             Sigma_obs = self.get_total_covariance_stat1()
             evals, evecs = scipy.linalg.eigh(Sigma_obs)
             idx = numpy.argsort(evals)[::-1]
             evecs = evecs[:, idx]
-            F_init = evecs[:, :rank_F]
+            F_init = evecs[:, :rank_f]
 
         else:
             mean = ubm.get_mean_super_vector()
             Sigma_obs = 1. / ubm.get_invcov_super_vector()
-            F_init = numpy.random.randn(vect_size, rank_F).astype(dtype=STAT_TYPE)
->>>>>>> 1bdf5993
+            F_init = numpy.random.randn(vect_size, rank_f).astype(dtype=STAT_TYPE)
 
         G_init = numpy.random.randn(vect_size, rank_g)
         # rank_H = 0
@@ -1679,7 +1608,7 @@
             rank_h = vect_size
         else:
             rank_h = 0
-        H_init = numpy.random.randn(rank_h).astype(dtype=STAT_TYPE) * sigma_obs.mean()
+        H_init = numpy.random.randn(rank_h).astype(dtype=STAT_TYPE) * Sigma_obs.mean()
 
         # Estimate the between class variability matrix
         if rank_f == 0:
@@ -1694,12 +1623,12 @@
             F, sigma = self.estimate_between_class(it_nb[0],
                                                    F_init,
                                                    mean,
-                                                   sigma_obs,
+                                                   Sigma_obs,
                                                    batch_size,
                                                    None,
                                                    None,
                                                    min_div,
-                                                   num_thread,
+                                                   numThread,
                                                    re_estimate_residual,
                                                    save_partial)
 
@@ -1713,9 +1642,9 @@
             # Estimate Vy per model (not per session)
             Gtmp = numpy.random.randn(vect_size, 0)
             model_shifted_stat = self.sum_stat_per_model()[0]
-            y, x, z = model_shifted_stat.estimate_hidden(mean, sigma_obs,
+            y, x, z = model_shifted_stat.estimate_hidden(mean, Sigma_obs,
                                                          F, Gtmp, None,
-                                                         num_thread)
+                                                         numThread)
                         
             """ Here we compute Vy for each  session so we duplicate first 
             the Y computed per model for each session corresponding to 
@@ -1731,12 +1660,12 @@
             G = self.estimate_within_class(it_nb[1],
                                            G_init,
                                            mean,
-                                           sigma_obs,
+                                           Sigma_obs,
                                            batch_size,
                                            Vy,
                                            None,
                                            min_div,
-                                           num_thread,
+                                           numThread,
                                            save_partial)
 
         # Estimate the MAP covariance matrix
@@ -1746,7 +1675,7 @@
             # Estimate Vy per model (not per session)
             empty = numpy.random.randn(vect_size, 0)
             tmp_stat = self.sum_stat_per_model()[0]
-            y, x, z = tmp_stat.estimate_hidden(mean, sigma_obs, F, empty, None, num_thread)
+            y, x, z = tmp_stat.estimate_hidden(mean, Sigma_obs, F, empty, None, numThread)
                         
             """ Here we compute Vy for each  session so we duplicate first 
             the Y computed per model for each session corresponding to 
@@ -1761,7 +1690,7 @@
             # Estimate Ux per session
             tmp_stat = copy.deepcopy(self)
             tmp_stat = tmp_stat.subtract_weighted_stat1(Vy)
-            y, x, z = tmp_stat.estimate_hidden(mean, sigma_obs, empty, G, None, num_thread)
+            y, x, z = tmp_stat.estimate_hidden(mean, Sigma_obs, empty, G, None, numThread)
             
             Ux = copy.deepcopy(self)
             Ux.stat1 = x.stat1.dot(G.T)
@@ -1769,7 +1698,7 @@
             # Estimate H
             H = self.estimate_map(it_nb[2], H_init,
                                   mean,
-                                  sigma_obs,
+                                  Sigma_obs,
                                   Vy,
                                   Ux,
                                   save_partial)
