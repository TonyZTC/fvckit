# -*- coding: utf-8 -*-
#
# This file is part of SIDEKIT.
#
# SIDEKIT is a python package for speaker verification.
# Home page: http://www-lium.univ-lemans.fr/sidekit/
#
# SIDEKIT is a python package for speaker verification.
# Home page: http://www-lium.univ-lemans.fr/sidekit/
#    
# SIDEKIT is free software: you can redistribute it and/or modify
# it under the terms of the GNU LLesser General Public License as 
# published by the Free Software Foundation, either version 3 of the License, 
# or (at your option) any later version.
#
# SIDEKIT is distributed in the hope that it will be useful,
# but WITHOUT ANY WARRANTY; without even the implied warranty of
# MERCHANTABILITY or FITNESS FOR A PARTICULAR PURPOSE.  See the
# GNU Lesser General Public License for more details.
#
# You should have received a copy of the GNU Lesser General Public License
# along with SIDEKIT.  If not, see <http://www.gnu.org/licenses/>.

"""
Copyright 2014-2015 Anthony Larcher

:mod:`mixture` provides methods to manage Gaussian mixture models

"""

__license__ = "LGPL"
__author__ = "Anthony Larcher"
__copyright__ = "Copyright 2014-2015 Anthony Larcher"
__license__ = "LGPL"
__maintainer__ = "Anthony Larcher"
__email__ = "anthony.larcher@univ-lemans.fr"
__status__ = "Production"
__docformat__ = 'reStructuredText'

import numpy as np
import struct
import copy
import ctypes
import sys
import multiprocessing
import threading
if sys.version_info.major == 3:
    import queue as Queue
else:
    import Queue
import pickle
import gzip
import logging
import os
import platform

from sidekit.sidekit_wrappers import *

try:
    import h5py
    h5py_loaded = True
except ImportError:
    h5py_loaded = False

def sum_log_probabilities(lp):
    """Sum log probabilities in a secure manner to avoid extreme values

    :param lp: ndarray of log-probabilities to sum
    """
    pp_max = np.max(lp, axis=1)
    log_lk = pp_max + np.log(np.sum(np.exp((lp.transpose() - pp_max).T), axis=1))
    ind = ~np.isfinite(pp_max)
    if sum(ind) != 0:
        log_lk[ind] = pp_max[ind]
    pp = np.exp((lp.transpose() - log_lk).transpose())
    llk = log_lk.sum()
    return pp, llk


class Mixture:
    """
    A class for Gaussian Mixture Model storage.
    For more details about Gaussian Mixture Models (GMM) you can refer to
    [Bimbot04]_.

    So far, only diagonal covariance Gaussian distributions are available.
    A full covariance version of the GMMs might be implemented in the future.
    
    :attr w: array of weight parameters
    :attr mu: ndarray of mean parameters, each line is one distribution 
    :attr invcov: ndarray of inverse co-variance parameters, 2-dimensional 
        for diagonal co-variance distribution 3-dimensional for full co-variance
    :attr invchol: 3-dimensional ndarray containing lower cholesky 
        decomposition of the inverse co-variance matrices
    :attr cst: array of constant computed for each distribution
    :attr det: array of determinant for each distribution
    
    """

    def __init__(self, mixtureFileName='', mixtureFileFormat='hdf5',
                 name='empty'):
        """Initialize a Mixture from a file or as an empty Mixture.
        
        :param mixtureFileName: name of the file to read from, if empty, initialize 
            an empty mixture
        :param mixtureFileFormat: format of the Mixture file to read from. Can be:
            - alize
            - hdf5 (default)
            - htk
            - pickle
        """
        self.w = np.array([])
        self.mu = np.array([])
        self.invcov = np.array([])
        self.cov_var_ctl = np.array([])
        self.cst = np.array([])
        self.det = np.array([])
        self.name = name
        self.A = 0
            
        if mixtureFileName == '':
            pass
        elif mixtureFileFormat.lower() == 'pickle':
            self.read_pickle(mixtureFileName)
        elif mixtureFileFormat.lower() in ['hdf5', 'h5']:
            if h5py_loaded:
                self.read_hdf5(mixtureFileName)
            else:
                raise Exception('H5PY is not installed, chose another' +
                      ' format to load your Mixture')
        elif mixtureFileFormat.lower() == 'alize':
            self.read_alize(mixtureFileName)
        elif mixtureFileFormat.lower() == 'htk':
            self.read_htk(mixtureFileName)
        else:
            raise Exception("Wrong mixtureFileFormat")

    def __radd__(self, other):
        """Overide the sum for a mixture.
        Weight, means and inv_covariances are added, det and cst are
        set to 0
        """
        new_mixture = Mixture()
        new_mixture.w = self.w + other.w
        new_mixture.mu = self.mu + other.mu
        new_mixture.invcov = self.invcov + other.invcov
        return new_mixture

    def _serialize(self):
        """
        Serialization is necessary to share the memomry when running multiprocesses
	"""
        sh = self.w.shape
        tmp = multiprocessing.Array(ctypes.c_double, self.w.size)
        self.w = np.ctypeslib.as_array(tmp.get_obj())
        self.w = self.w.reshape(sh)

        sh = self.mu.shape
        tmp = multiprocessing.Array(ctypes.c_double, self.mu.size)
        self.mu = np.ctypeslib.as_array(tmp.get_obj())
        self.mu = self.mu.reshape(sh)

        sh = self.invcov.shape
        tmp = multiprocessing.Array(ctypes.c_double, self.invcov.size)
        self.invcov = np.ctypeslib.as_array(tmp.get_obj())
        self.invcov = self.invcov.reshape(sh)

        sh = self.cov_var_ctl.shape
        tmp = multiprocessing.Array(ctypes.c_double, self.cov_var_ctl.size)
        self.cov_var_ctl = np.ctypeslib.as_array(tmp.get_obj())
        self.cov_var_ctl = self.cov_var_ctl.reshape(sh)

        sh = self.cst.shape
        tmp = multiprocessing.Array(ctypes.c_double, self.cst.size)
        self.cst = np.ctypeslib.as_array(tmp.get_obj())
        self.cst = self.cst.reshape(sh)

        sh = self.det.shape
        tmp = multiprocessing.Array(ctypes.c_double, self.det.size)
        self.det = np.ctypeslib.as_array(tmp.get_obj())
        self.det = self.det.reshape(sh)

    def read(self, inputFileName):
        """Read information from a file and constructs a Mixture object. The
        type of file is deduced from the extension. The extension must be
        '.hdf5' or '.h5' for a HDF5 file and '.p' for pickle, '.gmm' for ALIZE
        and '.htk' for HTK.
        In order to use different extension, use specific functions.

	:param inputFileName: name of the file o read from
	"""
        extension = os.path.splitext(inputFileName)[1][1:].lower()
        if extension == 'p':
            self.read_pickle(inputFileName)
        elif extension in ['hdf5', 'h5']:
            if h5py_loaded:
                self.read_hdf5(inputFileName)
            else:
                raise Exception('H5PY is not installed, chose another' +
                        ' format to load your Scores')
        elif extension == 'gmm':
            self.read_alize(inputFileName)
        elif extension == 'htk':
            self.read_htk(inputFileName)
        else:
            raise Exception('Error: unknown extension')
            
    def read_hdf5(self, mixtureFileName):
        """Read a Mixture in hdf5 format
        
        :param mixture: Mixture object to load
        :param mixtureFileName: name of the file to read from
        """
        with h5py.File(mixtureFileName, 'r') as f:
            self.w = f.get('/w').value
            self.w.resize(np.max(self.w.shape))
            self.mu = f.get('/mu').value
            self.invcov = f.get('/invcov').value
            self.cov_var_ctl = f.get('/cov_var_ctl').value
            self.cst = f.get('/cst').value
            self.det = f.get('/det').value
            self.A = f.get('/A').value

    def read_pickle(self, input_filename):
        """Read IdMap in PICKLE format.
        
        :param inputFileName: name of the file to read from
        """
        with gzip.open(input_filename, 'rb') as f:
            gmm = pickle.load(f)
            self.w = gmm.w
            self.mu = gmm.mu
            self.invcov = gmm.invcov
            self.cst = gmm.cst
            self.det = gmm.det
        self._compute_all()

    def read_alize(self, mixtureFileName):
        """Read a Mixture in alize raw format

        :param mixtureFileName: name of the file to read from
        """
        logging.info('Reading %s', mixtureFileName)
        with open(mixtureFileName, 'rb') as f:
            distrib_nb = struct.unpack("I", f.read(4))[0]
            vect_size = struct.unpack("<I", f.read(4))[0]

            # resize all attributes
            self.w = np.zeros(distrib_nb, "d")
            self.invcov = np.zeros((distrib_nb, vect_size), "d")
            self.mu = np.zeros((distrib_nb, vect_size), "d")
            self.cst = np.zeros(distrib_nb, "d")
            self.det = np.zeros(distrib_nb, "d")

            for d in range(distrib_nb):
                self.w[d] = struct.unpack("<d", f.read(8))[0]
            for d in range(distrib_nb):
                self.cst[d] = struct.unpack("d", f.read(8))[0]
                self.det[d] = struct.unpack("d", f.read(8))[0]
                f.read(1)
                for c in range(vect_size):
                    self.invcov[d, c] = struct.unpack("d", f.read(8))[0]
                for c in range(vect_size):
                    self.mu[d, c] = struct.unpack("d", f.read(8))[0]
        self._compute_all()


    def read_htk(self, mixtureFileName, beginHmm=False, state2=False):
        """Read a Mixture in HTK format
        
        :param mixtureFileName: name of the file to read from
        :param beginHmm: boolean
        :param state2: boolean
        """
        with open(mixtureFileName, 'rb') as f:
            lines = [line.rstrip() for line in f]

        distrib = 0
        vect_size = 0
        for i in range(len(lines)):

            if lines[i] == '':
                break

            w = lines[i].split()

            if w[0] == '<NUMMIXES>':
                distrib_nb = int(w[1])
                self.w.resize(distrib_nb)
                self.cst.resize(distrib_nb)
                self.det.resize(distrib_nb)

            if w[0] == '<BEGINHMM>':
                beginHmm = True

            if w[0] == '<STATE>':
                state2 = True

            if beginHmm & state2:

                if w[0].upper() == '<MIXTURE>':
                    distrib = int(w[1]) - 1
                    self.w[distrib] = np.double(w[2])

                elif w[0].upper() == '<MEAN>':
                    if vect_size == 0:
                        vect_size = int(w[1])
                    self.mu.resize(distrib_nb, vect_size)
                    i += 1
                    self.mu[distrib, :] = np.double(lines[i].split())

                elif w[0].upper() == '<VARIANCE>':
                    if self.invcov.shape[0] == 0:
                        vect_size = int(w[1])
                    self.invcov.resize(distrib_nb, vect_size)
                    i += 1
                    C = np.double(lines[i].split())
                    self.invcov[distrib, :] = 1 / C

                elif w[0].upper() == '<INVCOVAR>':
                    raise Exception("we don't manage full covariance model" )
                elif w[0].upper() == '<GCONST>':
                    self.cst[distrib] = np.exp(-.05 * np.double(w[1]))
        self._compute_all()

    @check_path_existance
    def save(self, outputFileName):
        """Save the Mixture object to file. The format of the file 
        to create is set accordingly to the extension of the filename.
        This extension can be '.p' for pickle format, '.hdf5' and '.h5' 
        for HDF5 format, '.gmm' for ALIZE format (HTK not implemented yet)

        :param outputFileName: name of the file to write to
        """
        extension = os.path.splitext(outputFileName)[1][1:].lower()
        if extension == 'p':
            self.save_pickle(outputFileName)
        elif extension in ['hdf5', 'h5']:
            if h5py_loaded:
                self.save_hdf5(outputFileName)
            else:
                raise Exception('h5py is not installed, chose another' + 
                        ' format to load your IdMap')
        elif extension == 'gmm':
            self.save_alize(outputFileName)
        else:
            raise Exception('Wrong output format, must be pickle or hdf5')

    @check_path_existance
    def save_alize(self, mixtureFileName):
        """Save a mixture in alize raw format

        :param mixtureFileName: name of the file to write in     
        """
        with open(mixtureFileName, 'wb') as of:
            # write the number of distributions per state
            of.write(struct.pack("<I", self.distrib_nb()))
            # Write the dimension of the features
            of.write(struct.pack("<I", self.dim()))
            # Weights
            of.write(struct.pack("<" + "d" * self.w.shape[0], *self.w))
            # For each distribution
            for d in range(self.distrib_nb()):
                # Write the constant
                of.write(struct.pack("<d", self.cst[d]))
                # Write the determinant
                of.write(struct.pack("<d", self.det[d]))
                # write a meaningless char for compatibility purpose
                of.write(struct.pack("<c", bytes(1)))
                # Covariance
                of.write(
                    struct.pack("<" + "d" * self.dim(), *self.invcov[d, :]))
                # Means
                of.write(struct.pack("<" + "d" * self.dim(), *self.mu[d, :]))

    @check_path_existance
    def save_hdf5(self, mixtureFileName):
        """Save a Mixture in hdf5 format

        :param mixture: Mixture object to save
        :param mixtureFileName: the name of the file to write in
        """
        f = h5py.File(mixtureFileName, 'w')
        f.create_dataset('/w', self.w.shape, "d", self.w)
        f.create_dataset('/mu', self.mu.shape, "d", self.mu)
        f.create_dataset('/invcov', self.invcov.shape, "d", self.invcov)
        f.create_dataset('/cov_var_ctl', self.cov_var_ctl.shape, "d", 
                         self.cov_var_ctl)
        f.create_dataset('/cst', self.cst.shape, "d", self.cst)
        f.create_dataset('/det', self.det.shape, "d", self.det)
        f.create_dataset('/A', self.A.shape, "d", self.A)
        
        f.close()

    @check_path_existance
    def save_pickle(self, outputFileName):
        """Save Ndx in PICKLE format. Convert all data into float32 
        before saving, note that the conversion doesn't apply in Python 2.X
        
        :param outputFilename: name of the file to write to
        """
        with gzip.open(outputFileName, 'wb') as f:
            self.w.astype('float32', copy=False)
            self.mu.astype('float32', copy=False)
            self.invcov.astype('float32', copy=False)
            self.cov_var_ctl.astype('float32', copy=False)
            self.cst.astype('float32', copy=False)
            self.det.astype('float32', copy=False)
            pickle.dump(self, f)

    @check_path_existance
    def save_htk(self, mixtureFileName):
        """Save a Mixture in HTK format
        
        :param mixtureFileName: the name of the file to write in
        """
        # TODO
        pass

    def distrib_nb(self):
        """Return the number of distribution of the Mixture
        
        :return: the number of distribution in the Mixture
        """
        return self.w.shape[0]

    def dim(self):
        """Return the dimension of distributions of the Mixture
        
        :return: an integer, size of the acoustic vectors
        """
        return self.mu.shape[1]

    def sv_size(self):
        """Return the dimension of the super-vector
        
        :return: an integer, size of the mean super-vector
        """
        return self.mu.shape[1] * self.w.shape[0]

    def _compute_all(self):
        """Compute determinant and constant values for each distribution"""
        self.det = 1.0 / np.prod(self.invcov, axis=1)
        self.cst = 1.0 / (np.sqrt(self.det) *
                          (2.0 * np.pi) ** (self.dim() / 2.0))
        self.A = (np.square(self.mu) * self.invcov).sum(1) \
                 - 2.0 * (np.log(self.w) + np.log(self.cst))

    def validate(self):
        """Verify the format of the Mixture
        
        :return: a boolean giving the status of the Mixture
        """
        cov = 'diag'
        ok = (self.w.ndim == 1)
        ok = ok & (self.det.ndim == 1)
        ok = ok & (self.cst.ndim == 1)
        ok = ok & (self.mu.ndim == 2)
        if self.invcov.ndim == 3:
            cov = 'full'
        else:
            ok = ok & (self.invcov.ndim == 2)

        ok = ok & (self.w.shape[0] == self.mu.shape[0])
        ok = ok & (self.w.shape[0] == self.cst.shape[0])
        ok = ok & (self.w.shape[0] == self.det.shape[0])
        if cov == 'diag':
            ok = ok & (self.invcov.shape == self.mu.shape)
        else:
            ok = ok & (self.w.shape[0] == self.invcov.shape[0])
            ok = ok & (self.mu.shape[1] == self.invcov.shape[1])
            ok = ok & (self.mu.shape[1] == self.invcov.shape[2])
        return ok

    def get_mean_super_vector(self):
        """Return mean super-vector
        
        :return: an array, super-vector of the mean coefficients
        """
        sv = self.mu.flatten()
        return sv

    def get_invcov_super_vector(self):
        """Return Inverse covariance super-vector
        
        :return: an array, super-vector of the inverse co-variance coefficients
        """
        assert self.invcov.ndim == 2, 'Must be diagonal co-variance.'
        sv = self.invcov.flatten()
        return sv

    def compute_log_posterior_probabilities(self, cep, mu=None):
        """ Compute log posterior probabilities for a set of feature frames.
        
        :param cep: a set of feature frames in a ndarray, one feature per row
        :param mu: a mean super-vector to replace the ubm's one. If it is an empty 
              vector, use the UBM
        
        :return: A ndarray of log-posterior probabilities corresponding to the 
              input feature set.
        """            
        if cep.ndim == 1:
            cep = cep[:, np.newaxis]
        A = self.A
        if mu is None:
            mu = self.mu
        else:
            # for MAP, Compute the data independent term
            A = (np.square(mu.reshape(self.mu.shape)) * self.invcov).sum(1) \
               - 2.0 * (np.log(self.w) + np.log(self.cst))

        # Compute the data independent term
        B = np.dot(np.square(cep), self.invcov.T) \
            - 2.0 * np.dot(cep, np.transpose(mu.reshape(self.mu.shape) * self.invcov))
        
        # Compute the exponential term
        lp = -0.5 * (B + A)
        return lp

    def varianceControl(self, cov, flooring, ceiling, cov_ctl):
        """varianceControl for Mixture (florring and ceiling)
        
        :param flooring: float, florring value
        :param ceiling: float, ceiling value
        :param covSignal: co-variance to consider for flooring and ceiling
        """
        floor = flooring * cov_ctl
        ceil = ceiling * cov_ctl

        to_floor = np.less_equal(cov, floor)
        to_ceil = np.greater_equal(cov, ceil)

        cov[to_floor] = floor[to_floor]
        cov[to_ceil] = ceil[to_ceil]
        return cov

    def _reset(self):
        """Set all the Mixture values to ZERO"""
        self.cst.fill(0.0)
        self.det.fill(0.0)
        self.w.fill(0.0)
        self.mu.fill(0.0)
        self.invcov.fill(0.0)
        self.A

    def _split_ditribution(self):
        """Split each distribution into two depending on the principal
            axis of variance."""
        sigma = 1.0 / self.invcov
        sig_max = np.max(sigma, axis=1)
        arg_max = np.argmax(sigma, axis=1)

        shift = np.zeros(self.mu.shape)
        for x, y, z in zip(range(arg_max.shape[0]), arg_max, sig_max):
            shift[x, y] = np.sqrt(z)

        self.mu = np.vstack((self.mu - shift, self.mu + shift))
        self.invcov = np.vstack((self.invcov, self.invcov))
        self.w = np.concatenate([self.w, self.w]) * 0.5
        self.cst = np.zeros(self.w.shape)
        self.det = np.zeros(self.w.shape)
        self.cov_var_ctl = np.vstack((self.cov_var_ctl, self.cov_var_ctl))

        self._compute_all()

    def _expectation(self, accum, cep):
        """Expectation step of the EM algorithm. Calculate the expected value 
            of the log likelihood function, with respect to the conditional 
            distribution.
        
        :param accum: a Mixture object to store the accumulated statistics
        :param cep: a set of input feature frames
        
        :return loglk: float, the log-likelihood computed over the input set of 
              feature frames.
        """
        if cep.ndim == 1:
            cep = cep[:, np.newaxis]
        lp = self.compute_log_posterior_probabilities(cep)
        pp, loglk = sum_log_probabilities(lp)        

        # zero order statistics
        accum.w += pp.sum(0)
        #first order statistics
        accum.mu += np.dot(cep.T, pp).T
        # second order statistics
        accum.invcov += np.dot(np.square(cep.T), pp).T

        # return the log-likelihood
        return loglk

    @process_parallel_lists
    def _expectation_test(self, stat_acc, feature_list, feature_server, llk_acc=np.zeros(1),  numThread=1):
        """Expectation step of the EM algorithm. Calculate the expected value 
            of the log likelihood function, with respect to the conditional 
            distribution.
        
        :param accum: a Mixture object to store the accumulated statistics
        :param cep: a set of input feature frames
        
        :return loglk: float, the log-likelihood computed over the input set of 
              feature frames.
        """
        stat_acc._reset()
        feature_server.keep_all_features = False
        for feat in feature_list:
            cep = feature_server.load(feat)[0][0]
            llk_acc[0] += self._expectation(stat_acc, cep)

#    def _expectationThread(self, accum, w_thread, mu_thread, invcov_thread,
#                          llk_thread, cep, thread):
#        """Routine used to accumulate the expectations for the threaded version
#            of the Expectation step. Compute the sttistics on a set of features 
#            and store them in the row of a matrix. One marix for each type
#            of statistics (zero, first and second order)
#        
#        :param accum: a Mixture, must be preset to zero before
#        :param w_thread: a matrix to store the zero-order statistics
#        :param mu_thread: a matrix to store the first-order statistics
#        :param invcov_thread: a matrix to store the second-order statistics
#        :param llk_thread: a vector to store the log-likelihood for each thread
#        :param cep: the set of feature frames to process in the current thread
#        :param thread: the number of the current thread
#        """
#        llk_thread[thread] = self._expectation(accum, cep)
#        w_thread[thread] = accum.w
#        mu_thread[thread] = accum.mu
#        invcov_thread[thread] = accum.invcov
#
#
#
#    def _expectation_parallel(self, accum, cep, numThread=1):
#        """Expectation step of the EM algorithm. Calculate the expected value 
#            of the log likelihood function, with respect to the conditional 
#            distribution.
#        
#        :param accum: a Mixture object to store the accumulated statistics
#        :param cep: a set of input feature frames
#        :param numThread: number of threads to run in parallel. Default is 1.
#        
#        :return loglk: float, the log-likelihood computed over the input set of 
#              feature frames.
#        """
#        if cep.ndim == 1:
#            cep = cep[:, np.newaxis]
#
#        w_thread = np.zeros((numThread, accum.w.shape[0]))
#        mu_thread = np.zeros((numThread, accum.mu.shape[0], accum.mu.shape[1]))
#        invcov_thread = np.zeros(
#            (numThread, accum.invcov.shape[0], accum.invcov.shape[1]))
#        llk_thread = np.zeros((numThread))
#
#        # Initialize a list of accumulators
#        dims = w_thread.shape
#        tmp_w = multiprocessing.Array(ctypes.c_double, w_thread.size)
#        w_thread = np.ctypeslib.as_array(tmp_w.get_obj())
#        w_thread = w_thread.reshape(dims)
#
#        dims = mu_thread.shape
#        tmp_mu = multiprocessing.Array(ctypes.c_double, mu_thread.size)
#        mu_thread = np.ctypeslib.as_array(tmp_mu.get_obj())
#        mu_thread = mu_thread.reshape(dims)
#
#        dims = invcov_thread.shape
#        tmp_invcov = multiprocessing.Array(ctypes.c_double, invcov_thread.size)
#        invcov_thread = np.ctypeslib.as_array(tmp_invcov.get_obj())
#        invcov_thread = invcov_thread.reshape(dims)
#
#        dims = llk_thread.shape
#        tmp_llk = multiprocessing.Array(ctypes.c_double, llk_thread.size)
#        llk_thread = np.ctypeslib.as_array(tmp_llk.get_obj())
#        llk_thread = llk_thread.reshape(dims)
#
#        # Split the features to process for multi-threading
#        los = np.array_split(cep, numThread)
#        jobs = []
#        for idx, feat in enumerate(los):
#            p = multiprocessing.Process(target=self._expectationThread,
#                                        args=(accum, w_thread, mu_thread,
#                                              invcov_thread, llk_thread,
#                                              feat, idx))
#            jobs.append(p)
#            p.start()
#        for p in jobs:
#            p.join()
#
#        # Sum the accumulators
#        accum.w = np.sum(w_thread, axis=0)
#        accum.mu = np.sum(mu_thread, axis=0)
#        accum.invcov = np.sum(invcov_thread, axis=0)
#
#        llk = np.sum(llk_thread)
#
#        return llk
#
#
#    def _expectationThread2(self, accum, w_thread, mu_thread, invcov_thread,
#                          llk_thread, fs, featureList, thread):
#        """Routine used to accumulate the expectations for the threaded version
#            of the Expectation step. Compute the sttistics on a set of features 
#            and store them in the row of a matrix. One marix for each type
#            of statistics (zero, first and second order)
#        
#        :param accum: a Mixture, must be preset to zero before
#        :param w_thread: a matrix to store the zero-order statistics
#        :param mu_thread: a matrix to store the first-order statistics
#        :param invcov_thread: a matrix to store the second-order statistics
#        :param llk_thread: a vector to store the log-likelihood for each thread
#        :param cep: the set of feature frames to process in the current thread
#        :param thread: the number of the current thread
#        """
#        fs.keep_all_features = False
#        for feat in featureList:
#            cep = fs.load(feat)[0]
#            llk_thread[thread] = self._expectation(accum, cep)
#            w_thread[thread] += accum.w
#            mu_thread[thread] += accum.mu
#            invcov_thread[thread] += accum.invcov
#
#    def _expectation_parallel2(self, accum, fs, featureList, numThread=1):
#        """Expectation step of the EM algorithm. Calculate the expected value 
#            of the log likelihood function, with respect to the conditional 
#            distribution.
#        
#        :param accum: a Mixture object to store the accumulated statistics
#        :param cep: a set of input feature frames
#        :param numThread: number of threads to run in parallel. Default is 1.
#        
#        :return loglk: float, the log-likelihood computed over the input set of 
#              feature frames.
#        """
#        if cep.ndim == 1:
#            cep = cep[:, np.newaxis]
#
#        w_thread = np.zeros((numThread, accum.w.shape[0]))
#        mu_thread = np.zeros((numThread, accum.mu.shape[0], accum.mu.shape[1]))
#        invcov_thread = np.zeros(
#            (numThread, accum.invcov.shape[0], accum.invcov.shape[1]))
#        llk_thread = np.zeros((numThread))
#
#        # Initialize a list of accumulators
#        dims = w_thread.shape
#        tmp_w = multiprocessing.Array(ctypes.c_double, w_thread.size)
#        w_thread = np.ctypeslib.as_array(tmp_w.get_obj())
#        w_thread = w_thread.reshape(dims)
#
#        dims = mu_thread.shape
#        tmp_mu = multiprocessing.Array(ctypes.c_double, mu_thread.size)
#        mu_thread = np.ctypeslib.as_array(tmp_mu.get_obj())
#        mu_thread = mu_thread.reshape(dims)
#
#        dims = invcov_thread.shape
#        tmp_invcov = multiprocessing.Array(ctypes.c_double, invcov_thread.size)
#        invcov_thread = np.ctypeslib.as_array(tmp_invcov.get_obj())
#        invcov_thread = invcov_thread.reshape(dims)
#
#        dims = llk_thread.shape
#        tmp_llk = multiprocessing.Array(ctypes.c_double, llk_thread.size)
#        llk_thread = np.ctypeslib.as_array(tmp_llk.get_obj())
#        llk_thread = llk_thread.reshape(dims)
#
#        # Split the features to process for multi-threading
#        #los = np.array_split(cep, numThread)
#        los = np.array_split(featureList, numThread)
#        jobs = []
#        for idx, feat in enumerate(los):
#            p = multiprocessing.Process(target=self._expectationThread2,
#                                        args=(accum, w_thread, mu_thread,
#                                              invcov_thread, llk_thread,
#                                              fs, feat, idx))
#            jobs.append(p)
#            p.start()
#        for p in jobs:
#            p.join()
#
#        # Sum the accumulators
#        accum.w = np.sum(w_thread, axis=0)
#        accum.mu = np.sum(mu_thread, axis=0)
#        accum.invcov = np.sum(invcov_thread, axis=0)
#
#        llk = np.sum(llk_thread)
#
#        return llk

    def _maximization(self, accum, ceil_cov=10, floor_cov=1e-200):
        """Re-estimate the parmeters of the model which maximize the likelihood
            on the data.
        
        :param accum: a Mixture in which statistics computed during the E step 
              are stored
        :param floor_cov: a constant; minimum bound to consider, default is 1e-200
        """
        self.w = accum.w / np.sum(accum.w)
        self.mu = accum.mu / accum.w[:, np.newaxis]
        cov = accum.invcov / accum.w[:, np.newaxis] - np.square(self.mu)
        cov = self.varianceControl(cov, floor_cov, ceil_cov, self.cov_var_ctl)
        self.invcov = 1.0 / cov
        self._compute_all()

    def _init(self, cep):
        """Initialize a Mixture as a single Gaussian distribution which 
            mean and covariance are computed on a set of feature frames
        
        :param cep: a ndarray of feature frames to initialize the distribution,
              one feature per row
        """
        logging.debug('Mixture init: mu')
        self.mu = cep.mean(axis=0)[None]
        logging.debug('Mixture init: invcov')
        self.invcov = (cep.shape[0] /
                       np.sum(np.square(cep - self.mu), axis=0))[None]
        logging.debug('Mixture init: w')
        self.w = np.asarray([1.0])
        self.cst = np.zeros(self.w.shape)
        self.det = np.zeros(self.w.shape)
        self.cov_var_ctl = 1.0 / copy.deepcopy(self.invcov)
        self._compute_all()

    def EM_split(self, fs, featureList, distrib_nb,
           iterations=[1, 2, 2, 4, 4, 4, 4, 8, 8, 8, 8, 8, 8], numThread=1,
           llk_gain=0.01):
        """Expectation-Maximization estimation of the Mixture parameters.
        
        :param cep: set of feature frames to consider
        :param distrib_nb: final number of distributions to reach
        :param iterations: a list of number of iterations to perform before spliting 
              the distributions.
        :param numThread: number of thread to launch for parallel computing
        
        :return llk: a list of log-likelihoods obtained after each iteration
        """
        llk = []
        logging.debug('EM Split init')
<<<<<<< HEAD
     
=======
        self._init(cep)
        # for N iterations:
        for it in iterations[:int(np.log2(distrib_nb))]:
            logging.debug('EM split it: %d', it)
            self._split_ditribution()

            # initialize the accumulator
            accum = copy.deepcopy(self)

            for i in range(it):
                accum._reset()
                logging.debug('Expectation')
                # E step
#                llk.append(self._expectation_parallel(accum, cep, numThread) / cep.shape[0])
                llk.append(self._expectation(accum, cep) / cep.shape[0])

                # M step
                logging.debug('Maximisation')
                self._maximization(accum)
                if i > 0:
                    gain = llk[-1] - llk[-2]
                    if gain < llk_gain:
                        logging.debug(
                            'EM (break) distrib_nb: %d %i/%d gain: %f -- %s, %d',
                            self.mu.shape[0], i + 1, it, gain, self.name,
                            len(cep))
                        break
                    else:
                        logging.debug(
                            'EM (continu) distrib_nb: %d %i/%d gain: %f -- %s, %d',
                            self.mu.shape[0], i + 1, it, gain, self.name,
                            len(cep))
                else:
                    logging.debug(
                        'EM (start) distrib_nb: %d %i/%i llk: %f -- %s, %d',
                        self.mu.shape[0], i + 1, it, llk[-1],
                        self.name, len(cep))

        return llk
        
    def EM_split2(self, fs, featureList, distrib_nb,
           iterations=[1, 2, 2, 4, 4, 4, 4, 8, 8, 8, 8, 8, 8], numThread=1,
           llk_gain=0.01):
        """Expectation-Maximization estimation of the Mixture parameters.
        
        :param cep: set of feature frames to consider
        :param distrib_nb: final number of distributions to reach
        :param iterations: a list of number of iterations to perform before spliting 
              the distributions.
        :param numThread: number of thread to launch for parallel computing
        
        :return llk: a list of log-likelihoods obtained after each iteration
        """
        llk = []
        logging.debug('EM Split init')

        # A REMPLACER POUR INITIALISER AVEC PLUS DE DONNEES        
>>>>>>> 76ecf064
        self._init(fs.load(featureList[0])[0][0])

        # for N iterations:
        for it in iterations[:int(np.log2(distrib_nb))]:
            logging.debug('EM split it: %d', it)
            self._split_ditribution()

            # initialize the accumulator
            accum = copy.deepcopy(self)

            for i in range(it):
                accum._reset()

                # serialize the accum
                accum._serialize()
                llk_acc = np.zeros(1)
                sh  = llk_acc.shape
                tmp = multiprocessing.Array(ctypes.c_double, llk_acc.size)
                llk_acc = np.ctypeslib.as_array(tmp.get_obj())
                llk_acc = llk_acc.reshape(sh)


                logging.debug('Expectation')
                # E step
                self._expectation_test(stat_acc=accum, 
                                       feature_list=featureList, 
                                       feature_server=fs,
                                       llk_acc=llk_acc, 
                                       numThread=numThread)
                llk.append(llk_acc[0] / np.sum(accum.w))

                # M step
                logging.debug('Maximisation')
                self._maximization(accum)
                if i > 0:
                    #gain = llk[-1] - llk[-2]
                    #if gain < llk_gain:
                        #logging.debug(
                        #    'EM (break) distrib_nb: %d %i/%d gain: %f -- %s, %d',
                        #    self.mu.shape[0], i + 1, it, gain, self.name,
                        #    len(cep))
                    #    break
                    #else:
                        #logging.debug(
                        #    'EM (continu) distrib_nb: %d %i/%d gain: %f -- %s, %d',
                        #    self.mu.shape[0], i + 1, it, gain, self.name,
                        #    len(cep))
                    #    break
                    pass
                else:
                    #logging.debug(
                    #    'EM (start) distrib_nb: %d %i/%i llk: %f -- %s, %d',
                    #    self.mu.shape[0], i + 1, it, llk[-1],
                    #    self.name, len(cep))
                    pass

        return llk

    def EM_uniform(self, fs,  featureList, distribNb, iteration_min=3, iteration_max=10,
                   llk_gain=0.01, do_init=True, numThread=1):
                                                                
        """Expectation-Maximization estimation of the Mixture parameters.

        :param cep: set of feature frames to consider
        :param distribNb: number of distributions
        :param iteration: number of iterations to perform.
        :param numThread: number of thread to launch for parallel computing

        :return llk: a list of log-likelihoods obtained after each iteration

        """

        llk = []

        if do_init:
            self._init_uniform(cep, distribNb)
        accum = copy.deepcopy(self)

        for i in range(0, iteration_max):
            accum._reset()
            # serialize the accum
            accum._serialize()
            llk_acc = np.zeros(1)
            sh  = llk_acc.shape
            tmp = multiprocessing.Array(ctypes.c_double, llk_acc.size)
            llk_acc = np.ctypeslib.as_array(tmp.get_obj())
            llk_acc = llk_acc.reshape(sh)
            
            # E step
            #llk.append(self._expectation_parallel(accum, cep, numThread) / cep.shape[0])
<<<<<<< HEAD
            self._expectation_test(stat_acc=accum, 
                                       feature_list=featureList, 
                                       feature_server=fs,
                                       llk_acc=llk_acc, 
                                       numThread=numThread)
            
=======
            llk.append(self._expectation(accum, cep) / cep.shape[0])

>>>>>>> 76ecf064
            # M step
            self._maximization(accum)
            if i > 0:
                gain = llk[-1] - llk[-2]
                if gain < llk_gain and i >= iteration_min:
<<<<<<< HEAD
                    pass
                    #logging.debug(
                    #    'EM (break) distribNb: %d %i/%d gain: %f -- %s, %d',
                    #    self.mu.shape[0], i + 1, iteration_max, gain, self.name,
                    #    len(cep))
                    #break
                else:
                    pass
                    #logging.debug(
                    #    'EM (continu) distribNb: %d %i/%d gain: %f -- %s, %d',
                    #    self.mu.shape[0], i + 1, iteration_max, gain, self.name,
                    #    len(cep))
=======
                    logging.debug(
                        'EM (break) distribNb: %d %i/%d gain: %f %f -- %s, %d',
                        self.mu.shape[0], i + 1, iteration_max, gain, llk[-1], self.name,
                        len(cep))
                    break
                else:
                    logging.debug(
                        'EM (continu) distribNb: %d %i/%d gain: %f %f -- %s, %d',
                        self.mu.shape[0], i + 1, iteration_max, gain,llk[-1], self.name,
                        len(cep))
>>>>>>> 76ecf064
            else:
                pass
                #logging.debug(
                #    'EM (start) distribNb: %d %i/%i llk: %f -- %s, %d',
                #    self.mu.shape[0], i + 1, iteration_max, llk[-1],
                #    self.name, len(cep))
        return llk

    def _init_uniform(self, fs,  featureList, distribNb):

        # Load data to initialize the mixture
        features = []
        for seg in featureList[:min(bistribNb, len(featureList))]:
            features.append(fs.load(seg)[0][0])
        cep = np.concatenate(features, axis=0)

        self._init(cep)
        cov_tmp = copy.deepcopy(self.invcov)
        nb = cep.shape[0]
        self.w = np.full(distribNb, 1.0 / distribNb, "d")
        self.cst = np.zeros(distribNb, "d")
        self.det = np.zeros(distribNb, "d")

        for i in range(0, distribNb):
            start = nb // distribNb * i
            end = max(start + 10, nb)
            mean = np.mean(cep[start:end, :], axis=0)
            if i == 0:
                self.mu = mean
            else:
                self.mu = np.vstack((self.mu, mean))
                self.invcov = np.vstack((self.invcov, cov_tmp))
        self.cov_var_ctl = 1.0 / copy.deepcopy(self.invcov)

        self._compute_all()
<|MERGE_RESOLUTION|>--- conflicted
+++ resolved
@@ -831,67 +831,6 @@
         """
         llk = []
         logging.debug('EM Split init')
-<<<<<<< HEAD
-     
-=======
-        self._init(cep)
-        # for N iterations:
-        for it in iterations[:int(np.log2(distrib_nb))]:
-            logging.debug('EM split it: %d', it)
-            self._split_ditribution()
-
-            # initialize the accumulator
-            accum = copy.deepcopy(self)
-
-            for i in range(it):
-                accum._reset()
-                logging.debug('Expectation')
-                # E step
-#                llk.append(self._expectation_parallel(accum, cep, numThread) / cep.shape[0])
-                llk.append(self._expectation(accum, cep) / cep.shape[0])
-
-                # M step
-                logging.debug('Maximisation')
-                self._maximization(accum)
-                if i > 0:
-                    gain = llk[-1] - llk[-2]
-                    if gain < llk_gain:
-                        logging.debug(
-                            'EM (break) distrib_nb: %d %i/%d gain: %f -- %s, %d',
-                            self.mu.shape[0], i + 1, it, gain, self.name,
-                            len(cep))
-                        break
-                    else:
-                        logging.debug(
-                            'EM (continu) distrib_nb: %d %i/%d gain: %f -- %s, %d',
-                            self.mu.shape[0], i + 1, it, gain, self.name,
-                            len(cep))
-                else:
-                    logging.debug(
-                        'EM (start) distrib_nb: %d %i/%i llk: %f -- %s, %d',
-                        self.mu.shape[0], i + 1, it, llk[-1],
-                        self.name, len(cep))
-
-        return llk
-        
-    def EM_split2(self, fs, featureList, distrib_nb,
-           iterations=[1, 2, 2, 4, 4, 4, 4, 8, 8, 8, 8, 8, 8], numThread=1,
-           llk_gain=0.01):
-        """Expectation-Maximization estimation of the Mixture parameters.
-        
-        :param cep: set of feature frames to consider
-        :param distrib_nb: final number of distributions to reach
-        :param iterations: a list of number of iterations to perform before spliting 
-              the distributions.
-        :param numThread: number of thread to launch for parallel computing
-        
-        :return llk: a list of log-likelihoods obtained after each iteration
-        """
-        llk = []
-        logging.debug('EM Split init')
-
-        # A REMPLACER POUR INITIALISER AVEC PLUS DE DONNEES        
->>>>>>> 76ecf064
         self._init(fs.load(featureList[0])[0][0])
 
         # for N iterations:
@@ -982,23 +921,17 @@
             
             # E step
             #llk.append(self._expectation_parallel(accum, cep, numThread) / cep.shape[0])
-<<<<<<< HEAD
             self._expectation_test(stat_acc=accum, 
                                        feature_list=featureList, 
                                        feature_server=fs,
                                        llk_acc=llk_acc, 
                                        numThread=numThread)
-            
-=======
-            llk.append(self._expectation(accum, cep) / cep.shape[0])
-
->>>>>>> 76ecf064
+
             # M step
             self._maximization(accum)
             if i > 0:
                 gain = llk[-1] - llk[-2]
                 if gain < llk_gain and i >= iteration_min:
-<<<<<<< HEAD
                     pass
                     #logging.debug(
                     #    'EM (break) distribNb: %d %i/%d gain: %f -- %s, %d',
@@ -1011,18 +944,6 @@
                     #    'EM (continu) distribNb: %d %i/%d gain: %f -- %s, %d',
                     #    self.mu.shape[0], i + 1, iteration_max, gain, self.name,
                     #    len(cep))
-=======
-                    logging.debug(
-                        'EM (break) distribNb: %d %i/%d gain: %f %f -- %s, %d',
-                        self.mu.shape[0], i + 1, iteration_max, gain, llk[-1], self.name,
-                        len(cep))
-                    break
-                else:
-                    logging.debug(
-                        'EM (continu) distribNb: %d %i/%d gain: %f %f -- %s, %d',
-                        self.mu.shape[0], i + 1, iteration_max, gain,llk[-1], self.name,
-                        len(cep))
->>>>>>> 76ecf064
             else:
                 pass
                 #logging.debug(
