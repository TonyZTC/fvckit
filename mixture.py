# -*- coding: utf-8 -*-
#
# This file is part of SIDEKIT.
#
# SIDEKIT is a python package for speaker verification.
# Home page: http://www-lium.univ-lemans.fr/sidekit/
#
# SIDEKIT is a python package for speaker verification.
# Home page: http://www-lium.univ-lemans.fr/sidekit/
#    
# SIDEKIT is free software: you can redistribute it and/or modify
# it under the terms of the GNU LLesser General Public License as 
# published by the Free Software Foundation, either version 3 of the License, 
# or (at your option) any later version.
#
# SIDEKIT is distributed in the hope that it will be useful,
# but WITHOUT ANY WARRANTY; without even the implied warranty of
# MERCHANTABILITY or FITNESS FOR A PARTICULAR PURPOSE.  See the
# GNU Lesser General Public License for more details.
#
# You should have received a copy of the GNU Lesser General Public License
# along with SIDEKIT.  If not, see <http://www.gnu.org/licenses/>.

"""
Copyright 2014-2016 Anthony Larcher

:mod:`mixture` provides methods to manage Gaussian mixture models

"""
import h5py
import numpy
import struct
import ctypes
import multiprocessing
import warnings
from .sidekit_wrappers import *
from .sv_utils import mean_std_many


__license__ = "LGPL"
__author__ = "Anthony Larcher"
__copyright__ = "Copyright 2014-2016 Anthony Larcher"
__maintainer__ = "Anthony Larcher"
__email__ = "anthony.larcher@univ-lemans.fr"
__status__ = "Production"
__docformat__ = 'reStructuredText'


def sum_log_probabilities(lp):
    """Sum log probabilities in a secure manner to avoid extreme values

    :param lp: numpy array of log-probabilities to sum
    """
    pp_max = numpy.max(lp, axis=1)
    log_lk = pp_max + numpy.log(numpy.sum(numpy.exp((lp.transpose() - pp_max).T), axis=1))
    ind = ~numpy.isfinite(pp_max)
    if sum(ind) != 0:
        log_lk[ind] = pp_max[ind]
    pp = numpy.exp((lp.transpose() - log_lk).transpose())
    llk = log_lk.sum()
    return pp, llk


class Mixture(object):
    """
    A class for Gaussian Mixture Model storage.
    For more details about Gaussian Mixture Models (GMM) you can refer to
    [Bimbot04]_.

    So far, only diagonal covariance Gaussian distributions are available.
    A full covariance version of the GMMs might be implemented in the future.
    
    :attr w: array of weight parameters
    :attr mu: ndarray of mean parameters, each line is one distribution 
    :attr invcov: ndarray of inverse co-variance parameters, 2-dimensional 
        for diagonal co-variance distribution 3-dimensional for full co-variance
    :attr invchol: 3-dimensional ndarray containing lower cholesky 
        decomposition of the inverse co-variance matrices
    :attr cst: array of constant computed for each distribution
    :attr det: array of determinant for each distribution
    
    """
    @staticmethod
    def read_alize(file_name):
        """

        :param file_name:
        :return:
        """
        """Read a Mixture in alize raw format

        :param mixtureFileName: name of the file to read from
        """
        logging.info('Reading %s', file_name)
        mixture = Mixture()

        with open(file_name, 'rb') as f:
            distrib_nb = struct.unpack("I", f.read(4))[0]
            vect_size = struct.unpack("<I", f.read(4))[0]

            # resize all attributes
            mixture.w = numpy.zeros(distrib_nb, "d")
            mixture.invcov = numpy.zeros((distrib_nb, vect_size), "d")
            mixture.mu = numpy.zeros((distrib_nb, vect_size), "d")
            mixture.cst = numpy.zeros(distrib_nb, "d")
            mixture.det = numpy.zeros(distrib_nb, "d")

            for d in range(distrib_nb):
                mixture.w[d] = struct.unpack("<d", f.read(8))[0]
            for d in range(distrib_nb):
                mixture.cst[d] = struct.unpack("d", f.read(8))[0]
                mixture.det[d] = struct.unpack("d", f.read(8))[0]
                f.read(1)
                for c in range(vect_size):
                    mixture.invcov[d, c] = struct.unpack("d", f.read(8))[0]
                for c in range(vect_size):
                    mixture.mu[d, c] = struct.unpack("d", f.read(8))[0]
        mixture._compute_all()
        return mixture

    @staticmethod
    def read_htk(filename, begin_hmm=False, state2=False):
        """Read a Mixture in HTK format

        :param filename: name of the file to read from
        :param begin_hmm: boolean
        :param state2: boolean
        """
        mixture = Mixture()
        with open(filename, 'rb') as f:
            lines = [line.rstrip() for line in f]

        distrib = 0
        vect_size = 0
        for i in range(len(lines)):

            if lines[i] == '':
                break

            w = lines[i].split()

            if w[0] == '<NUMMIXES>':
                distrib_nb = int(w[1])
                mixture.w.resize(distrib_nb)
                mixture.cst.resize(distrib_nb)
                mixture.det.resize(distrib_nb)

            if w[0] == '<BEGINHMM>':
                begin_hmm = True

            if w[0] == '<STATE>':
                state2 = True

            if begin_hmm & state2:

                if w[0].upper() == '<MIXTURE>':
                    distrib = int(w[1]) - 1
                    mixture.w[distrib] = numpy.double(w[2])

                elif w[0].upper() == '<MEAN>':
                    if vect_size == 0:
                        vect_size = int(w[1])
                    mixture.mu.resize(distrib_nb, vect_size)
                    i += 1
                    mixture.mu[distrib, :] = numpy.double(lines[i].split())

                elif w[0].upper() == '<VARIANCE>':
                    if mixture.invcov.shape[0] == 0:
                        vect_size = int(w[1])
                    mixture.invcov.resize(distrib_nb, vect_size)
                    i += 1
                    C = numpy.double(lines[i].split())
                    mixture.invcov[distrib, :] = 1 / C

                elif w[0].upper() == '<INVCOVAR>':
                    raise Exception("we don't manage full covariance model")
                elif w[0].upper() == '<GCONST>':
                    mixture.cst[distrib] = numpy.exp(-.05 * numpy.double(w[1]))
        mixture._compute_all()
        return mixture

<<<<<<< HEAD
=======
    @staticmethod
    def read_pickle(filename):
        """Read IdMap in PICKLE format.

        :param filename: name of the file to read from
        """
        mixture = Mixture()
        with gzip.open(filename, 'rb') as f:
            gmm = pickle.load(f)
            mixture.w = gmm.w
            mixture.mu = gmm.mu
            mixture.invcov = gmm.invcov
            mixture.cst = gmm.cst
            mixture.det = gmm.det
        mixture._compute_all()
        return mixture

    @staticmethod
    @check_path_existance
    def write_pickle(mixture, output_file_name):
        """Save Ndx in PICKLE format. Convert all data into float32
        before saving, note that the conversion doesn't apply in Python 2.X

        :param output_file_name: name of the file to write to
        """
        with gzip.open(output_file_name, 'wb') as f:
            mixture.w.astype('float32', copy=False)
            mixture.mu.astype('float32', copy=False)
            mixture.invcov.astype('float32', copy=False)
            mixture.cov_var_ctl.astype('float32', copy=False)
            mixture.cst.astype('float32', copy=False)
            mixture.det.astype('float32', copy=False)
            pickle.dump(mixture, f)

>>>>>>> 1bdf5993
    def __init__(self,
                 mixture_file_name='',
                 name='empty'):
        """Initialize a Mixture from a file or as an empty Mixture.
        
        :param mixture_file_name: name of the file to read from, if empty, initialize
            an empty mixture
        """
        self.w = numpy.array([])
        self.mu = numpy.array([])
        self.invcov = numpy.array([])
        self.invchol = numpy.array([])
        self.cov_var_ctl = numpy.array([])
        self.cst = numpy.array([])
        self.det = numpy.array([])
        self.name = name
        self.A = 0

        if mixture_file_name != '':
            self.read(mixture_file_name)

    @accepts('Mixture', 'Mixture', debug=2)
    def __add__(self, other):
        """Overide the sum for a mixture.
        Weight, means and inv_covariances are added, det and cst are
        set to 0
        """
        new_mixture = Mixture()
        new_mixture.w = self.w + other.w
        new_mixture.mu = self.mu + other.mu
        new_mixture.invcov = self.invcov + other.invcov
        return new_mixture

    def init_from_diag(self, diag_mixture):
        """

        :param diag_mixture:
        """
        distrib_nb = diag_mixture.w.shape[0]
        dim = diag_mixture.mu.shape[1]

        self.w = diag_mixture.w
        self.cst = diag_mixture.cst
        self.det = diag_mixture.det
        self.mu = diag_mixture.mu

        self.invcov = numpy.empty((distrib_nb, dim, dim))
        self.invchol = numpy.empty((distrib_nb, dim, dim))
        for gg in range(distrib_nb):
            self.invcov[gg] = numpy.diag(diag_mixture.invcov[gg, :])
            self.invchol[gg] = numpy.linalg.cholesky(self.invcov[gg])
            self.cov_var_ctl = numpy.diag(diag_mixture.cov_var_ctl)
        self.name = diag_mixture.name
        self.A = numpy.zeros(self.cst.shape)  # we keep zero here as it is not used for full covariance distributions

    def _serialize(self):
        """
        Serialization is necessary to share the memomry when running multiprocesses
        """
        with warnings.catch_warnings():
            warnings.simplefilter('ignore', RuntimeWarning)

            sh = self.w.shape
            tmp = multiprocessing.Array(ctypes.c_double, self.w.size)
            self.w = numpy.ctypeslib.as_array(tmp.get_obj())
            self.w = self.w.reshape(sh)

            sh = self.mu.shape
            tmp = multiprocessing.Array(ctypes.c_double, self.mu.size)
            self.mu = numpy.ctypeslib.as_array(tmp.get_obj())
            self.mu = self.mu.reshape(sh)

            sh = self.invcov.shape
            tmp = multiprocessing.Array(ctypes.c_double, self.invcov.size)
            self.invcov = numpy.ctypeslib.as_array(tmp.get_obj())
            self.invcov = self.invcov.reshape(sh)

            sh = self.cov_var_ctl.shape
            tmp = multiprocessing.Array(ctypes.c_double, self.cov_var_ctl.size)
            self.cov_var_ctl = numpy.ctypeslib.as_array(tmp.get_obj())
            self.cov_var_ctl = self.cov_var_ctl.reshape(sh)

            sh = self.cst.shape
            tmp = multiprocessing.Array(ctypes.c_double, self.cst.size)
            self.cst = numpy.ctypeslib.as_array(tmp.get_obj())
            self.cst = self.cst.reshape(sh)

            sh = self.det.shape
            tmp = multiprocessing.Array(ctypes.c_double, self.det.size)
            self.det = numpy.ctypeslib.as_array(tmp.get_obj())
            self.det = self.det.reshape(sh)

    def get_distrib_nb(self):
        """
        Return the number of Gaussian distributions in the mixture
        :return: then number of distributions
        """
        return self.w.shape[0]

    def read(self, mixture_file_name, prefix=''):
<<<<<<< HEAD
        """
        Read a Mixture in hdf5 format

        :param mixture_file_name: name of the file to read from
        :param prefix:
        :return:
=======
        """Read a Mixture in hdf5 format

        :param mixture_file_name: name of the file to read from
        :param prefix:
>>>>>>> 1bdf5993
        """
        with h5py.File(mixture_file_name, 'r') as f:
            self.w = f.get(prefix+'w').value
            self.w.resize(numpy.max(self.w.shape))
            self.mu = f.get(prefix+'mu').value
            self.invcov = f.get(prefix+'invcov').value
            self.cov_var_ctl = f.get(prefix+'cov_var_ctl').value
            self.cst = f.get(prefix+'cst').value
            self.det = f.get(prefix+'det').value
            self.A = f.get(prefix+'a').value

<<<<<<< HEAD
=======
    @deprecated
    def save(self, outputFileName):
        self.write(outputFileName)

    @deprecated
    def save_alize(self, mixture_file_name):
        self.write_alize(mixture_file_name)

>>>>>>> 1bdf5993
    @check_path_existance
    def write_alize(self, mixture_file_name):
        """Save a mixture in alize raw format

        :param mixture_file_name: name of the file to write in
        """
        with open(mixture_file_name, 'wb') as of:
            # write the number of distributions per state
            of.write(struct.pack("<I", self.distrib_nb()))
            # Write the dimension of the features
            of.write(struct.pack("<I", self.dim()))
            # Weights
            of.write(struct.pack("<" + "d" * self.w.shape[0], *self.w))
            # For each distribution
            for d in range(self.distrib_nb()):
                # Write the constant
                of.write(struct.pack("<d", self.cst[d]))
                # Write the determinant
                of.write(struct.pack("<d", self.det[d]))
                # write a meaningless char for compatibility purpose
                of.write(struct.pack("<c", bytes(1)))
                # Covariance
                of.write(
                    struct.pack("<" + "d" * self.dim(), *self.invcov[d, :]))
                # Means
                of.write(struct.pack("<" + "d" * self.dim(), *self.mu[d, :]))

<<<<<<< HEAD
=======
    @deprecated
    def save_hdf5(self, mixture_file_name, prefix=''):
        self.write(mixture_file_name, prefix)

>>>>>>> 1bdf5993
    @check_path_existance
    def write(self, mixture_file_name, prefix=''):
        """Save a Mixture in hdf5 format

        :param mixture_file_name: the name of the file to write in
        :param prefix:
        """
        f = h5py.File(mixture_file_name, 'w')

        f.create_dataset(prefix+'w', self.w.shape, "d", self.w,
                         compression="gzip",
                         fletcher32=True)
        f.create_dataset(prefix+'mu', self.mu.shape, "d", self.mu,
                         compression="gzip",
                         fletcher32=True)
        f.create_dataset(prefix+'invcov', self.invcov.shape, "d", self.invcov,
                         compression="gzip",
                         fletcher32=True)
        f.create_dataset(prefix+'cov_var_ctl', self.cov_var_ctl.shape, "d",
                         self.cov_var_ctl,
                         compression="gzip",
                         fletcher32=True)
        f.create_dataset(prefix+'cst', self.cst.shape, "d", self.cst,
                         compression="gzip",
                         fletcher32=True)
        f.create_dataset(prefix+'det', self.det.shape, "d", self.det,
                         compression="gzip",
                         fletcher32=True)
        f.create_dataset(prefix+'a', self.A.shape, "d", self.A,
                         compression="gzip",
                         fletcher32=True)
        f.close()

<<<<<<< HEAD
=======
    @deprecated
    def save_htk(self, mixture_file_name):
        self.write_htk(mixture_file_name)

>>>>>>> 1bdf5993
    @check_path_existance
    def write_htk(self, mixture_file_name):
        """Save a Mixture in HTK format
        
        :param mixture_file_name: the name of the file to write in
        """
        # TODO
        pass

    def distrib_nb(self):
        """Return the number of distribution of the Mixture
        
        :return: the number of distribution in the Mixture
        """
        return self.w.shape[0]

    def dim(self):
        """Return the dimension of distributions of the Mixture
        
        :return: an integer, size of the acoustic vectors
        """
        return self.mu.shape[1]

    def sv_size(self):
        """Return the dimension of the super-vector
        
        :return: an integer, size of the mean super-vector
        """
        return self.mu.shape[1] * self.w.shape[0]

    def _compute_all(self):
        """Compute determinant and constant values for each distribution"""
        if self.invcov.ndim == 2:  # for Diagonal covariance only
            self.det = 1.0 / numpy.prod(self.invcov, axis=1)
        elif self.invcov.ndim == 3:  # For full covariance dstributions
            for gg in range(self.mu.shape[1]):
                self.det[gg] = 1./numpy.linalg.det(self.invcov[gg])

        self.cst = 1.0 / (numpy.sqrt(self.det) * (2.0 * numpy.pi) ** (self.dim() / 2.0))
        if self.invcov.ndim == 2:
            self.A = (numpy.square(self.mu) * self.invcov).sum(1) - 2.0 * (numpy.log(self.w) + numpy.log(self.cst))
        elif self.invcov.ndim == 3:
            self.A = 0

    def validate(self):
        """Verify the format of the Mixture
        
        :return: a boolean giving the status of the Mixture
        """
        cov = 'diag'
        ok = (self.w.ndim == 1)
        ok &= (self.det.ndim == 1)
        ok &= (self.cst.ndim == 1)
        ok &= (self.mu.ndim == 2)
        if self.invcov.ndim == 3:
            cov = 'full'
        else:
            ok &= (self.invcov.ndim == 2)

        ok &= (self.w.shape[0] == self.mu.shape[0])
        ok &= (self.w.shape[0] == self.cst.shape[0])
        ok &= (self.w.shape[0] == self.det.shape[0])
        if cov == 'diag':
            ok &= (self.invcov.shape == self.mu.shape)
        else:
            ok &= (self.w.shape[0] == self.invcov.shape[0])
            ok &= (self.mu.shape[1] == self.invcov.shape[1])
            ok &= (self.mu.shape[1] == self.invcov.shape[2])
        return ok

    def get_mean_super_vector(self):
        """Return mean super-vector
        
        :return: an array, super-vector of the mean coefficients
        """
        sv = self.mu.flatten()
        return sv

    def get_invcov_super_vector(self):
        """Return Inverse covariance super-vector
        
        :return: an array, super-vector of the inverse co-variance coefficients
        """
        assert self.invcov.ndim == 2, 'Must be diagonal co-variance.'
        sv = self.invcov.flatten()
        return sv

    def compute_log_posterior_probabilities_full(self, cep, mu=None):
        """ Compute log posterior probabilities for a set of feature frames.

        :param cep: a set of feature frames in a ndarray, one feature per row
        :param mu: a mean super-vector to replace the ubm's one. If it is an empty
              vector, use the UBM

        :return: A ndarray of log-posterior probabilities corresponding to the
              input feature set.
        """
        if cep.ndim == 1:
            cep = cep[:, numpy.newaxis]
        if mu is None:
            mu = self.mu
        tmp = (cep - mu[:, numpy.newaxis, :])
        a = numpy.einsum('ijk,ikm->ijm', tmp, self.invchol)
        lp = numpy.log(self.w[:, numpy.newaxis]) + numpy.log(self.cst[:, numpy.newaxis]) - 0.5 * (a * a).sum(-1)

        return lp.T

    def compute_log_posterior_probabilities(self, cep, mu=None):
        """ Compute log posterior probabilities for a set of feature frames.
        
        :param cep: a set of feature frames in a ndarray, one feature per row
        :param mu: a mean super-vector to replace the ubm's one. If it is an empty 
              vector, use the UBM
        
        :return: A ndarray of log-posterior probabilities corresponding to the 
              input feature set.
        """
        if cep.ndim == 1:
            cep = cep[numpy.newaxis, :]
        A = self.A
        if mu is None:
            mu = self.mu
        else:
            # for MAP, Compute the data independent term
            A = (numpy.square(mu.reshape(self.mu.shape)) * self.invcov).sum(1) \
               - 2.0 * (numpy.log(self.w) + numpy.log(self.cst))

        # Compute the data independent term
        B = numpy.dot(numpy.square(cep), self.invcov.T) \
            - 2.0 * numpy.dot(cep, numpy.transpose(mu.reshape(self.mu.shape) * self.invcov))

        # Compute the exponential term
        lp = -0.5 * (B + A)
        return lp

    @staticmethod
    def variance_control(cov, flooring, ceiling, cov_ctl):
        """variance_control for Mixture (florring and ceiling)

        :param cov: covariance to control
        :param flooring: float, florring value
        :param ceiling: float, ceiling value
        :param cov_ctl: co-variance to consider for flooring and ceiling
        """
        floor = flooring * cov_ctl
        ceil = ceiling * cov_ctl

        to_floor = numpy.less_equal(cov, floor)
        to_ceil = numpy.greater_equal(cov, ceil)

        cov[to_floor] = floor[to_floor]
        cov[to_ceil] = ceil[to_ceil]
        return cov

    def _reset(self):
        """Set all the Mixture values to ZERO"""
        self.cst.fill(0.0)
        self.det.fill(0.0)
        self.w.fill(0.0)
        self.mu.fill(0.0)
        self.invcov.fill(0.0)
        self.A = 0.0

    def _split_ditribution(self):
        """Split each distribution into two depending on the principal
            axis of variance."""
        sigma = 1.0 / self.invcov
        sig_max = numpy.max(sigma, axis=1)
        arg_max = numpy.argmax(sigma, axis=1)

        shift = numpy.zeros(self.mu.shape)
        for x, y, z in zip(range(arg_max.shape[0]), arg_max, sig_max):
            shift[x, y] = numpy.sqrt(z)

        self.mu = numpy.vstack((self.mu - shift, self.mu + shift))
        self.invcov = numpy.vstack((self.invcov, self.invcov))
        self.w = numpy.concatenate([self.w, self.w]) * 0.5
        self.cst = numpy.zeros(self.w.shape)
        self.det = numpy.zeros(self.w.shape)
        self.cov_var_ctl = numpy.vstack((self.cov_var_ctl, self.cov_var_ctl))

        self._compute_all()

    def _expectation(self, accum, cep):
        """Expectation step of the EM algorithm. Calculate the expected value 
            of the log likelihood function, with respect to the conditional 
            distribution.
        
        :param accum: a Mixture object to store the accumulated statistics
        :param cep: a set of input feature frames
        
        :return loglk: float, the log-likelihood computed over the input set of 
              feature frames.
        """
        if cep.ndim == 1:
            cep = cep[:, numpy.newaxis]
        if self.invcov.ndim == 2:
            lp = self.compute_log_posterior_probabilities(cep)
        elif self.invcov.ndim == 3:
            lp = self.compute_log_posterior_probabilities_full(cep)
        pp, loglk = sum_log_probabilities(lp)

        # zero order statistics
        accum.w += pp.sum(0)
        # first order statistics
        accum.mu += numpy.dot(cep.T, pp).T
        # second order statistics
        if self.invcov.ndim == 2:
            accum.invcov += numpy.dot(numpy.square(cep.T), pp).T  # version for diagonal covariance
        elif self.invcov.ndim == 3:
            tmp = numpy.einsum('ijk,ilk->ijl', cep[:, :, numpy.newaxis], cep[:, :, numpy.newaxis])
            accum.invcov += numpy.einsum('ijk,im->mjk', tmp, pp)

        # return the log-likelihood
        return loglk

    @process_parallel_lists
    def _expectation_list(self, stat_acc, feature_list, feature_server, llk_acc=numpy.zeros(1), num_thread=1):
        """
        Expectation step of the EM algorithm. Calculate the expected value
        of the log likelihood function, with respect to the conditional
        distribution.

        :param stat_acc:
        :param feature_list:
        :param feature_server:
        :param llk_acc:
        :param num_thread:
        :return:
        """
        stat_acc._reset()
        feature_server.keep_all_features = False
        for feat in feature_list:
            cep = feature_server.load(feat)[0]
            llk_acc[0] += self._expectation(stat_acc, cep)

    def _maximization(self, accum, ceil_cov=10, floor_cov=1e-2):
        """Re-estimate the parmeters of the model which maximize the likelihood
            on the data.
        
        :param accum: a Mixture in which statistics computed during the E step 
              are stored
        :param floor_cov: a constant; minimum bound to consider, default is 1e-200
        """
        self.w = accum.w / numpy.sum(accum.w)
        self.mu = accum.mu / accum.w[:, numpy.newaxis]
        if self.invcov.ndim == 2:
            cov = accum.invcov / accum.w[:, numpy.newaxis] - numpy.square(self.mu)
            cov = Mixture.variance_control(cov, floor_cov, ceil_cov, self.cov_var_ctl)
            self.invcov = 1.0 / cov
        elif self.invcov.ndim == 3:
            cov = accum.invcov / accum.w[:, numpy.newaxis, numpy.newaxis] \
                  - numpy.einsum('ijk,ilk->ijl', self.mu[:, :, numpy.newaxis], self.mu[:, :, numpy.newaxis])
            # ADD VARIANCE CONTROL
            for gg in range(self.w.shape[0]):
                self.invcov[gg] = numpy.linalg.inv(cov[gg])
                self.invchol[gg] = numpy.linalg.cholesky(self.invcov[gg])
        self._compute_all()

    def _init(self, features_server, feature_list, num_thread=1):
        """
        Initialize a Mixture as a single Gaussian distribution which
        mean and covariance are computed on a set of feature frames

        :param features_server:
        :param feature_list:
        :param num_thread:
        :return:
        """
        logging.debug('Mixture init: mu')

        # Init using all data
        n_frames, mu, cov =  mean_std_many(features_server, feature_list, in_context=False, num_thread=num_thread)
        self.mu = mu[None]
        self.invcov = 1./cov[None]
        # self.mu = cep.mean(axis=0)[None]
        # logging.debug('Mixture init: invcov')
        # self.invcov = (cep.shape[0] /
        #               numpy.sum(numpy.square(cep - self.mu), axis=0))[None]
        logging.debug('Mixture init: w')
        self.w = numpy.asarray([1.0])
        self.cst = numpy.zeros(self.w.shape)
        self.det = numpy.zeros(self.w.shape)
        self.cov_var_ctl = 1.0 / copy.deepcopy(self.invcov)
        self._compute_all()

<<<<<<< HEAD
        return n_frames

    def em_split(self, features_server,
                 feature_list,
                 distrib_nb,
                 iterations=(1, 2, 2, 4, 4, 4, 4, 8, 8, 8, 8, 8, 8),
                 num_thread=1,
                 llk_gain=0.01,
                 save_partial=False):
=======
    def EM_split(self, features_server, featureList, distrib_nb,
                 iterations=(1, 2, 2, 4, 4, 4, 4, 8, 8, 8, 8, 8, 8), numThread=1,
                 llk_gain=0.01, save_partial=False,
                 ceil_cov=10, floor_cov=1e-2):
>>>>>>> 1bdf5993
        """Expectation-Maximization estimation of the Mixture parameters.
        
        :param features_server: sidekit.FeaturesServer used to load data
        :param feature_list: list of feature files to train the GMM
        :param distrib_nb: final number of distributions
        :param iterations: list of iteration number for each step of the learning process
        :param num_thread: number of thread to launch for parallel computing
        :param llk_gain: limit of the training gain. Stop the training when gain between
                two iterations is less than this value
        :param save_partial: name of the file to save intermediate mixtures,
               if True, save before each split of the distributions
        :param ceil_cov:
        :param floor_cov:
        
        :return llk: a list of log-likelihoods obtained after each iteration
        """
        llk = []
        logging.debug('EM Split init')
<<<<<<< HEAD
        self._init(features_server, feature_list, num_thread)
=======
        self._init(features_server.load(featureList[0])[0])
>>>>>>> 1bdf5993

        # for N iterations:
        for it in iterations[:int(numpy.log2(distrib_nb))]:
            # Save current model before spliting
            if save_partial:
                self.write(save_partial + '_{}g.h5'.format(self.get_distrib_nb()), prefix='')

            logging.debug('EM split it: %d', it)
            self._split_ditribution()

            # initialize the accumulator
            accum = copy.deepcopy(self)

            for i in range(it):
                accum._reset()

                # serialize the accum
                accum._serialize()
                llk_acc = numpy.zeros(1)
                sh = llk_acc.shape
                with warnings.catch_warnings():
                    warnings.simplefilter('ignore', RuntimeWarning)
                    tmp = multiprocessing.Array(ctypes.c_double, llk_acc.size)
                    llk_acc = numpy.ctypeslib.as_array(tmp.get_obj())
                    llk_acc = llk_acc.reshape(sh)

                logging.debug('Expectation')
                # E step
                self._expectation_list(stat_acc=accum,
                                       feature_list=feature_list,
                                       feature_server=features_server,
                                       llk_acc=llk_acc,
                                       num_thread=num_thread)
                llk.append(llk_acc[0] / numpy.sum(accum.w))

                # M step
                logging.debug('Maximisation')
                self._maximization(accum, ceil_cov=ceil_cov, floor_cov=floor_cov)
                if i > 0:
                    # gain = llk[-1] - llk[-2]
                    # if gain < llk_gain:
                        # logging.debug(
                        #    'EM (break) distrib_nb: %d %i/%d gain: %f -- %s, %d',
                        #    self.mu.shape[0], i + 1, it, gain, self.name,
                        #    len(cep))
                    #    break
                    # else:
                        # logging.debug(
                        #    'EM (continu) distrib_nb: %d %i/%d gain: %f -- %s, %d',
                        #    self.mu.shape[0], i + 1, it, gain, self.name,
                        #    len(cep))
                    #    break
                    pass
                else:
                    # logging.debug(
                    #    'EM (start) distrib_nb: %d %i/%i llk: %f -- %s, %d',
                    #    self.mu.shape[0], i + 1, it, llk[-1],
                    #    self.name, len(cep))
                    pass

        return llk
<<<<<<< HEAD
    #
    # def em_uniform(self, cep, distrib_nb, iteration_min=3, iteration_max=10,
    #                llk_gain=0.01, do_init=True):
    #
    #     """Expectation-Maximization estimation of the Mixture parameters.
    #
    #     :param cep: set of feature frames to consider
    #     :param distrib_nb: number of distributions
    #     :param iteration_min: minimum number of iterations to perform
    #     :param iteration_max: maximum number of iterations to perform
    #     :param llk_gain: gain in term of likelihood, stop the training when the gain is less than this value
    #     :param do_init: boolean, if True initialize the GMM from the training data
    #
    #     :return llk: a list of log-likelihoods obtained after each iteration
    #
    #     """
    #
    #     llk = []
    #
    #     if do_init:
    #         self._init_uniform(cep, distrib_nb)
    #     accum = copy.deepcopy(self)
    #
    #     for i in range(0, iteration_max):
    #         accum._reset()
    #         # serialize the accum
    #         accum._serialize()
    #         llk_acc = numpy.zeros(1)
    #         sh = llk_acc.shape
    #         with warnings.catch_warnings():
    #             warnings.simplefilter('ignore', RuntimeWarning)
    #             tmp = multiprocessing.Array(ctypes.c_double, llk_acc.size)
    #             llk_acc = numpy.ctypeslib.as_array(tmp.get_obj())
    #             llk_acc = llk_acc.reshape(sh)
    #
    #         # E step
    #         # llk.append(self._expectation_parallel(accum, cep, num_thread) / cep.shape[0])
    #         # self._expectation(accum,cep)
    #         llk.append(self._expectation(accum, cep) / cep.shape[0])
    #
    #         # M step
    #         self._maximization(accum)
    #         if i > 0:
    #             gain = llk[-1] - llk[-2]
    #             if gain < llk_gain and i >= iteration_min:
    #                 logging.debug(
    #                     'EM (break) distrib_nb: %d %i/%d gain: %f -- %s, %d',
    #                     self.mu.shape[0], i + 1, iteration_max, gain, self.name,
    #                     len(cep))
    #                 break
    #             else:
    #                 logging.debug(
    #                     'EM (continu) distrib_nb: %d %i/%d gain: %f -- %s, %d',
    #                     self.mu.shape[0], i + 1, iteration_max, gain, self.name,
    #                     len(cep))
    #         else:
    #             logging.debug(
    #                 'EM (start) distrib_nb: %d %i/%i llk: %f -- %s, %d',
    #                 self.mu.shape[0], i + 1, iteration_max, llk[-1],
    #                 self.name, len(cep))
    #     return llk

    # def _init_uniform(self, features_server, feature_list, distrib_nb, num_thread=1):
    #
    #     # Load data to initialize the mixture
    #     self._init(features_server, feature_list, num_thread)
    #
    #     n_frames =
    #
    #     cov_tmp = copy.deepcopy(self.invcov)
    #     nb = cep.shape[0]
    #     self.w = numpy.full(distrib_nb, 1.0 / distrib_nb, "d")
    #     self.cst = numpy.zeros(distrib_nb, "d")
    #     self.det = numpy.zeros(distrib_nb, "d")
    #
    #     for i in range(0, distrib_nb):
    #         start = nb // distrib_nb * i
    #         end = max(start + 10, nb)
    #         mean = numpy.mean(cep[start:end, :], axis=0)
    #         if i == 0:
    #             self.mu = mean
    #         else:
    #             self.mu = numpy.vstack((self.mu, mean))
    #             self.invcov = numpy.vstack((self.invcov, cov_tmp))
    #     self.cov_var_ctl = 1.0 / copy.deepcopy(self.invcov)
    #
    #     self._compute_all()

    def em_convert_full(self,
                        features_server,
                        featureList,
                        iterations=2,
                        num_thread=1):
=======

    def EM_uniform(self, cep, distrib_nb, iteration_min=3, iteration_max=10,
                   llk_gain=0.01, do_init=True):

        """Expectation-Maximization estimation of the Mixture parameters.

        :param cep: set of feature frames to consider
        :param distrib_nb: number of distributions
        :param iteration_min: minimum number of iterations to perform
        :param iteration_max: maximum number of iterations to perform
        :param llk_gain: gain in term of likelihood, stop the training when the gain is less than this value
        :param do_init: boolean, if True initialize the GMM from the training data

        :return llk: a list of log-likelihoods obtained after each iteration

        """

        llk = []

        if do_init:
            self._init_uniform(cep, distrib_nb)
        accum = copy.deepcopy(self)

        for i in range(0, iteration_max):
            accum._reset()
            # serialize the accum
            accum._serialize()
            llk_acc = numpy.zeros(1)
            sh = llk_acc.shape
            with warnings.catch_warnings():
                warnings.simplefilter('ignore', RuntimeWarning)
                tmp = multiprocessing.Array(ctypes.c_double, llk_acc.size)
                llk_acc = numpy.ctypeslib.as_array(tmp.get_obj())
                llk_acc = llk_acc.reshape(sh)

            # E step
            # llk.append(self._expectation_parallel(accum, cep, numThread) / cep.shape[0])
            # self._expectation(accum,cep)
            llk.append(self._expectation(accum, cep) / cep.shape[0])

            # M step
            self._maximization(accum)
            if i > 0:
                gain = llk[-1] - llk[-2]
                if gain < llk_gain and i >= iteration_min:
                    logging.debug(
                        'EM (break) distrib_nb: %d %i/%d gain: %f -- %s, %d',
                        self.mu.shape[0], i + 1, iteration_max, gain, self.name,
                        len(cep))
                    break
                else:
                    logging.debug(
                        'EM (continu) distrib_nb: %d %i/%d gain: %f -- %s, %d',
                        self.mu.shape[0], i + 1, iteration_max, gain, self.name,
                        len(cep))
            else:
                logging.debug(
                    'EM (start) distrib_nb: %d %i/%i llk: %f -- %s, %d',
                    self.mu.shape[0], i + 1, iteration_max, llk[-1],
                    self.name, len(cep))
        return llk

    def _init_uniform(self, cep, distrib_nb):

        # Load data to initialize the mixture
        self._init(cep)
        cov_tmp = copy.deepcopy(self.invcov)
        nb = cep.shape[0]
        self.w = numpy.full(distrib_nb, 1.0 / distrib_nb, "d")
        self.cst = numpy.zeros(distrib_nb, "d")
        self.det = numpy.zeros(distrib_nb, "d")

        for i in range(0, distrib_nb):
            start = nb // distrib_nb * i
            end = max(start + 10, nb)
            mean = numpy.mean(cep[start:end, :], axis=0)
            if i == 0:
                self.mu = mean
            else:
                self.mu = numpy.vstack((self.mu, mean))
                self.invcov = numpy.vstack((self.invcov, cov_tmp))
        self.cov_var_ctl = 1.0 / copy.deepcopy(self.invcov)

        self._compute_all()

    def EM_convert_full(self, features_server, featureList, distrib_nb,
                 iterations=2, numThread=1):
>>>>>>> 1bdf5993
        """Expectation-Maximization estimation of the Mixture parameters.

        :param features_server: sidekit.FeaturesServer used to load data
        :param featureList: list of feature files to train the GMM
        :param iterations: list of iteration number for each step of the learning process
<<<<<<< HEAD
        :param num_thread: number of thread to launch for parallel computing
        :param llk_gain: limit of the training gain. Stop the training when gain between two iterations is less than this value
=======
        :param numThread: number of thread to launch for parallel computing
        :param llk_gain: limit of the training gain.
        Stop the training when gain between two iterations is less than this value
>>>>>>> 1bdf5993

        :return llk: a list of log-likelihoods obtained after each iteration
        """
        llk = []

        # for N iterations:
        for it in range(iterations):
            logging.debug('EM convert full it: %d', it)

            # initialize the accumulator
            accum = copy.deepcopy(self)

            for i in range(it):
                accum._reset()

                # serialize the accum
                accum._serialize()
                llk_acc = numpy.zeros(1)
                sh = llk_acc.shape
                with warnings.catch_warnings():
                    warnings.simplefilter('ignore', RuntimeWarning)
                    tmp = multiprocessing.Array(ctypes.c_double, llk_acc.size)
                    llk_acc = numpy.ctypeslib.as_array(tmp.get_obj())
                    llk_acc = llk_acc.reshape(sh)

                logging.debug('Expectation')
                # E step
                self._expectation_list(stat_acc=accum,
                                       feature_list=featureList,
                                       feature_server=features_server,
                                       llk_acc=llk_acc,
                                       num_thread=num_thread)
                llk.append(llk_acc[0] / numpy.sum(accum.w))

                # M step
                logging.debug('Maximisation')
                self._maximization(accum)
                if i > 0:
                    # gain = llk[-1] - llk[-2]
                    # if gain < llk_gain:
                        # logging.debug(
                        #    'EM (break) distrib_nb: %d %i/%d gain: %f -- %s, %d',
                        #    self.mu.shape[0], i + 1, it, gain, self.name,
                        #    len(cep))
                    #    break
                    # else:
                        # logging.debug(
                        #    'EM (continu) distrib_nb: %d %i/%d gain: %f -- %s, %d',
                        #    self.mu.shape[0], i + 1, it, gain, self.name,
                        #    len(cep))
                    #    break
                    pass
                else:
                    # logging.debug(
                    #    'EM (start) distrib_nb: %d %i/%i llk: %f -- %s, %d',
                    #    self.mu.shape[0], i + 1, it, llk[-1],
                    #    self.name, len(cep))
                    pass

        return llk

    def merge(self, model_list):
        """
        Merge a list of Mixtures into a new one. Weights are normalized uniformly
        :param model_list: a list of Mixture objects to merge
        """
        self.w = numpy.hstack(([mod.w for mod in model_list]))
        self.w /= self.w.sum()

        self.mu = numpy.vstack(([mod.mu for mod in model_list]))
        self.invcov = numpy.vstack(([mod.invcov for mod in model_list]))
        self.invchol = numpy.vstack(([mod.invchol for mod in model_list]))
        self.cov_var_ctl = numpy.vstack(([mod.cov_var_ctl for mod in model_list]))
        self.cst = numpy.hstack(([mod.cst for mod in model_list]))
        self.det = numpy.hstack(([mod.det for mod in model_list]))
        self.name = "_".join([mod.name for mod in model_list])
        self.A = numpy.hstack(([mod.A for mod in model_list]))

        self._compute_all()
        assert self.validate(), "Error while merging models"<|MERGE_RESOLUTION|>--- conflicted
+++ resolved
@@ -179,43 +179,6 @@
         mixture._compute_all()
         return mixture
 
-<<<<<<< HEAD
-=======
-    @staticmethod
-    def read_pickle(filename):
-        """Read IdMap in PICKLE format.
-
-        :param filename: name of the file to read from
-        """
-        mixture = Mixture()
-        with gzip.open(filename, 'rb') as f:
-            gmm = pickle.load(f)
-            mixture.w = gmm.w
-            mixture.mu = gmm.mu
-            mixture.invcov = gmm.invcov
-            mixture.cst = gmm.cst
-            mixture.det = gmm.det
-        mixture._compute_all()
-        return mixture
-
-    @staticmethod
-    @check_path_existance
-    def write_pickle(mixture, output_file_name):
-        """Save Ndx in PICKLE format. Convert all data into float32
-        before saving, note that the conversion doesn't apply in Python 2.X
-
-        :param output_file_name: name of the file to write to
-        """
-        with gzip.open(output_file_name, 'wb') as f:
-            mixture.w.astype('float32', copy=False)
-            mixture.mu.astype('float32', copy=False)
-            mixture.invcov.astype('float32', copy=False)
-            mixture.cov_var_ctl.astype('float32', copy=False)
-            mixture.cst.astype('float32', copy=False)
-            mixture.det.astype('float32', copy=False)
-            pickle.dump(mixture, f)
-
->>>>>>> 1bdf5993
     def __init__(self,
                  mixture_file_name='',
                  name='empty'):
@@ -316,19 +279,10 @@
         return self.w.shape[0]
 
     def read(self, mixture_file_name, prefix=''):
-<<<<<<< HEAD
-        """
-        Read a Mixture in hdf5 format
+        """Read a Mixture in hdf5 format
 
         :param mixture_file_name: name of the file to read from
         :param prefix:
-        :return:
-=======
-        """Read a Mixture in hdf5 format
-
-        :param mixture_file_name: name of the file to read from
-        :param prefix:
->>>>>>> 1bdf5993
         """
         with h5py.File(mixture_file_name, 'r') as f:
             self.w = f.get(prefix+'w').value
@@ -340,17 +294,6 @@
             self.det = f.get(prefix+'det').value
             self.A = f.get(prefix+'a').value
 
-<<<<<<< HEAD
-=======
-    @deprecated
-    def save(self, outputFileName):
-        self.write(outputFileName)
-
-    @deprecated
-    def save_alize(self, mixture_file_name):
-        self.write_alize(mixture_file_name)
-
->>>>>>> 1bdf5993
     @check_path_existance
     def write_alize(self, mixture_file_name):
         """Save a mixture in alize raw format
@@ -378,13 +321,7 @@
                 # Means
                 of.write(struct.pack("<" + "d" * self.dim(), *self.mu[d, :]))
 
-<<<<<<< HEAD
-=======
-    @deprecated
-    def save_hdf5(self, mixture_file_name, prefix=''):
-        self.write(mixture_file_name, prefix)
-
->>>>>>> 1bdf5993
+
     @check_path_existance
     def write(self, mixture_file_name, prefix=''):
         """Save a Mixture in hdf5 format
@@ -418,13 +355,6 @@
                          fletcher32=True)
         f.close()
 
-<<<<<<< HEAD
-=======
-    @deprecated
-    def save_htk(self, mixture_file_name):
-        self.write_htk(mixture_file_name)
-
->>>>>>> 1bdf5993
     @check_path_existance
     def write_htk(self, mixture_file_name):
         """Save a Mixture in HTK format
@@ -711,22 +641,11 @@
         self.cov_var_ctl = 1.0 / copy.deepcopy(self.invcov)
         self._compute_all()
 
-<<<<<<< HEAD
-        return n_frames
-
-    def em_split(self, features_server,
-                 feature_list,
-                 distrib_nb,
-                 iterations=(1, 2, 2, 4, 4, 4, 4, 8, 8, 8, 8, 8, 8),
-                 num_thread=1,
-                 llk_gain=0.01,
-                 save_partial=False):
-=======
-    def EM_split(self, features_server, featureList, distrib_nb,
+
+    def EM_split(self, features_server, feature_list, distrib_nb,
                  iterations=(1, 2, 2, 4, 4, 4, 4, 8, 8, 8, 8, 8, 8), numThread=1,
                  llk_gain=0.01, save_partial=False,
                  ceil_cov=10, floor_cov=1e-2):
->>>>>>> 1bdf5993
         """Expectation-Maximization estimation of the Mixture parameters.
         
         :param features_server: sidekit.FeaturesServer used to load data
@@ -745,11 +664,7 @@
         """
         llk = []
         logging.debug('EM Split init')
-<<<<<<< HEAD
         self._init(features_server, feature_list, num_thread)
-=======
-        self._init(features_server.load(featureList[0])[0])
->>>>>>> 1bdf5993
 
         # for N iterations:
         for it in iterations[:int(numpy.log2(distrib_nb))]:
@@ -811,101 +726,6 @@
                     pass
 
         return llk
-<<<<<<< HEAD
-    #
-    # def em_uniform(self, cep, distrib_nb, iteration_min=3, iteration_max=10,
-    #                llk_gain=0.01, do_init=True):
-    #
-    #     """Expectation-Maximization estimation of the Mixture parameters.
-    #
-    #     :param cep: set of feature frames to consider
-    #     :param distrib_nb: number of distributions
-    #     :param iteration_min: minimum number of iterations to perform
-    #     :param iteration_max: maximum number of iterations to perform
-    #     :param llk_gain: gain in term of likelihood, stop the training when the gain is less than this value
-    #     :param do_init: boolean, if True initialize the GMM from the training data
-    #
-    #     :return llk: a list of log-likelihoods obtained after each iteration
-    #
-    #     """
-    #
-    #     llk = []
-    #
-    #     if do_init:
-    #         self._init_uniform(cep, distrib_nb)
-    #     accum = copy.deepcopy(self)
-    #
-    #     for i in range(0, iteration_max):
-    #         accum._reset()
-    #         # serialize the accum
-    #         accum._serialize()
-    #         llk_acc = numpy.zeros(1)
-    #         sh = llk_acc.shape
-    #         with warnings.catch_warnings():
-    #             warnings.simplefilter('ignore', RuntimeWarning)
-    #             tmp = multiprocessing.Array(ctypes.c_double, llk_acc.size)
-    #             llk_acc = numpy.ctypeslib.as_array(tmp.get_obj())
-    #             llk_acc = llk_acc.reshape(sh)
-    #
-    #         # E step
-    #         # llk.append(self._expectation_parallel(accum, cep, num_thread) / cep.shape[0])
-    #         # self._expectation(accum,cep)
-    #         llk.append(self._expectation(accum, cep) / cep.shape[0])
-    #
-    #         # M step
-    #         self._maximization(accum)
-    #         if i > 0:
-    #             gain = llk[-1] - llk[-2]
-    #             if gain < llk_gain and i >= iteration_min:
-    #                 logging.debug(
-    #                     'EM (break) distrib_nb: %d %i/%d gain: %f -- %s, %d',
-    #                     self.mu.shape[0], i + 1, iteration_max, gain, self.name,
-    #                     len(cep))
-    #                 break
-    #             else:
-    #                 logging.debug(
-    #                     'EM (continu) distrib_nb: %d %i/%d gain: %f -- %s, %d',
-    #                     self.mu.shape[0], i + 1, iteration_max, gain, self.name,
-    #                     len(cep))
-    #         else:
-    #             logging.debug(
-    #                 'EM (start) distrib_nb: %d %i/%i llk: %f -- %s, %d',
-    #                 self.mu.shape[0], i + 1, iteration_max, llk[-1],
-    #                 self.name, len(cep))
-    #     return llk
-
-    # def _init_uniform(self, features_server, feature_list, distrib_nb, num_thread=1):
-    #
-    #     # Load data to initialize the mixture
-    #     self._init(features_server, feature_list, num_thread)
-    #
-    #     n_frames =
-    #
-    #     cov_tmp = copy.deepcopy(self.invcov)
-    #     nb = cep.shape[0]
-    #     self.w = numpy.full(distrib_nb, 1.0 / distrib_nb, "d")
-    #     self.cst = numpy.zeros(distrib_nb, "d")
-    #     self.det = numpy.zeros(distrib_nb, "d")
-    #
-    #     for i in range(0, distrib_nb):
-    #         start = nb // distrib_nb * i
-    #         end = max(start + 10, nb)
-    #         mean = numpy.mean(cep[start:end, :], axis=0)
-    #         if i == 0:
-    #             self.mu = mean
-    #         else:
-    #             self.mu = numpy.vstack((self.mu, mean))
-    #             self.invcov = numpy.vstack((self.invcov, cov_tmp))
-    #     self.cov_var_ctl = 1.0 / copy.deepcopy(self.invcov)
-    #
-    #     self._compute_all()
-
-    def em_convert_full(self,
-                        features_server,
-                        featureList,
-                        iterations=2,
-                        num_thread=1):
-=======
 
     def EM_uniform(self, cep, distrib_nb, iteration_min=3, iteration_max=10,
                    llk_gain=0.01, do_init=True):
@@ -922,7 +742,6 @@
         :return llk: a list of log-likelihoods obtained after each iteration
 
         """
-
         llk = []
 
         if do_init:
@@ -993,20 +812,14 @@
 
     def EM_convert_full(self, features_server, featureList, distrib_nb,
                  iterations=2, numThread=1):
->>>>>>> 1bdf5993
         """Expectation-Maximization estimation of the Mixture parameters.
 
         :param features_server: sidekit.FeaturesServer used to load data
         :param featureList: list of feature files to train the GMM
         :param iterations: list of iteration number for each step of the learning process
-<<<<<<< HEAD
-        :param num_thread: number of thread to launch for parallel computing
-        :param llk_gain: limit of the training gain. Stop the training when gain between two iterations is less than this value
-=======
         :param numThread: number of thread to launch for parallel computing
         :param llk_gain: limit of the training gain.
         Stop the training when gain between two iterations is less than this value
->>>>>>> 1bdf5993
 
         :return llk: a list of log-likelihoods obtained after each iteration
         """
