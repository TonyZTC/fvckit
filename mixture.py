# -*- coding: utf-8 -*-
#
# This file is part of SIDEKIT.
#
# SIDEKIT is a python package for speaker verification.
# Home page: http://www-lium.univ-lemans.fr/sidekit/
#
# SIDEKIT is a python package for speaker verification.
# Home page: http://www-lium.univ-lemans.fr/sidekit/
#    
# SIDEKIT is free software: you can redistribute it and/or modify
# it under the terms of the GNU LLesser General Public License as 
# published by the Free Software Foundation, either version 3 of the License, 
# or (at your option) any later version.
#
# SIDEKIT is distributed in the hope that it will be useful,
# but WITHOUT ANY WARRANTY; without even the implied warranty of
# MERCHANTABILITY or FITNESS FOR A PARTICULAR PURPOSE.  See the
# GNU Lesser General Public License for more details.
#
# You should have received a copy of the GNU Lesser General Public License
# along with SIDEKIT.  If not, see <http://www.gnu.org/licenses/>.

"""
Copyright 2014-2016 Anthony Larcher

:mod:`mixture` provides methods to manage Gaussian mixture models

"""
import h5py
import numpy
import struct
import ctypes
import multiprocessing
import pickle
import gzip
import warnings
from .sidekit_wrappers import *


__license__ = "LGPL"
__author__ = "Anthony Larcher"
__copyright__ = "Copyright 2014-2016 Anthony Larcher"
__maintainer__ = "Anthony Larcher"
__email__ = "anthony.larcher@univ-lemans.fr"
__status__ = "Production"
__docformat__ = 'reStructuredText'


def sum_log_probabilities(lp):
    """Sum log probabilities in a secure manner to avoid extreme values

    :param lp: ndarray of log-probabilities to sum
    """
    pp_max = numpy.max(lp, axis=1)
    log_lk = pp_max + numpy.log(numpy.sum(numpy.exp((lp.transpose() - pp_max).T), axis=1))
    ind = ~numpy.isfinite(pp_max)
    if sum(ind) != 0:
        log_lk[ind] = pp_max[ind]
    pp = numpy.exp((lp.transpose() - log_lk).transpose())
    llk = log_lk.sum()
    return pp, llk


class Mixture(object):
    """
    A class for Gaussian Mixture Model storage.
    For more details about Gaussian Mixture Models (GMM) you can refer to
    [Bimbot04]_.

    So far, only diagonal covariance Gaussian distributions are available.
    A full covariance version of the GMMs might be implemented in the future.
    
    :attr w: array of weight parameters
    :attr mu: ndarray of mean parameters, each line is one distribution 
    :attr invcov: ndarray of inverse co-variance parameters, 2-dimensional 
        for diagonal co-variance distribution 3-dimensional for full co-variance
    :attr invchol: 3-dimensional ndarray containing lower cholesky 
        decomposition of the inverse co-variance matrices
    :attr cst: array of constant computed for each distribution
    :attr det: array of determinant for each distribution
    
    """
    @staticmethod
    def read_alize(filename):
        """

        :param filename:
        :return:
        """
        """Read a Mixture in alize raw format

        :param mixtureFileName: name of the file to read from
        """
        logging.info('Reading %s', filename)
        mixture = Mixture()

        with open(filename, 'rb') as f:
            distrib_nb = struct.unpack("I", f.read(4))[0]
            vect_size = struct.unpack("<I", f.read(4))[0]

            # resize all attributes
            mixture.w = numpy.zeros(distrib_nb, "d")
            mixture.invcov = numpy.zeros((distrib_nb, vect_size), "d")
            mixture.mu = numpy.zeros((distrib_nb, vect_size), "d")
            mixture.cst = numpy.zeros(distrib_nb, "d")
            mixture.det = numpy.zeros(distrib_nb, "d")

            for d in range(distrib_nb):
                mixture.w[d] = struct.unpack("<d", f.read(8))[0]
            for d in range(distrib_nb):
                mixture.cst[d] = struct.unpack("d", f.read(8))[0]
                mixture.det[d] = struct.unpack("d", f.read(8))[0]
                f.read(1)
                for c in range(vect_size):
                    mixture.invcov[d, c] = struct.unpack("d", f.read(8))[0]
                for c in range(vect_size):
                    mixture.mu[d, c] = struct.unpack("d", f.read(8))[0]
        mixture._compute_all()
        return mixture

    @staticmethod
    def read_htk(filename, beginHmm=False, state2=False):
        """Read a Mixture in HTK format

        :param mixtureFileName: name of the file to read from
        :param beginHmm: boolean
        :param state2: boolean
        """
        mixture = Mixture()
        with open(filename, 'rb') as f:
            lines = [line.rstrip() for line in f]

        distrib = 0
        vect_size = 0
        for i in range(len(lines)):

            if lines[i] == '':
                break

            w = lines[i].split()

            if w[0] == '<NUMMIXES>':
                distrib_nb = int(w[1])
                mixture.w.resize(distrib_nb)
                mixture.cst.resize(distrib_nb)
                mixture.det.resize(distrib_nb)

            if w[0] == '<BEGINHMM>':
                beginHmm = True

            if w[0] == '<STATE>':
                state2 = True

            if beginHmm & state2:

                if w[0].upper() == '<MIXTURE>':
                    distrib = int(w[1]) - 1
                    mixture.w[distrib] = numpy.double(w[2])

                elif w[0].upper() == '<MEAN>':
                    if vect_size == 0:
                        vect_size = int(w[1])
                    mixture.mu.resize(distrib_nb, vect_size)
                    i += 1
                    mixture.mu[distrib, :] = numpy.double(lines[i].split())

                elif w[0].upper() == '<VARIANCE>':
                    if mixture.invcov.shape[0] == 0:
                        vect_size = int(w[1])
                    mixture.invcov.resize(distrib_nb, vect_size)
                    i += 1
                    C = numpy.double(lines[i].split())
                    self.invcov[distrib, :] = 1 / C

                elif w[0].upper() == '<INVCOVAR>':
                    raise Exception("we don't manage full covariance model")
                elif w[0].upper() == '<GCONST>':
                    mixture.cst[distrib] = numpy.exp(-.05 * numpy.double(w[1]))
        mixture._compute_all()
        return mixture

    @staticmethod
    def read_pickle(filename):
        """Read IdMap in PICKLE format.

        :param inputFileName: name of the file to read from
        """
        mixture = Mixture()
        with gzip.open(filename, 'rb') as f:
            gmm = pickle.load(f)
            mixture.w = gmm.w
            mixture.mu = gmm.mu
            mixture.invcov = gmm.invcov
            mixture.cst = gmm.cst
            mixture.det = gmm.det
        mixture._compute_all()
        return mixture

    def __init__(self,
                 mixtureFileName='',
                 name='empty'):
        """Initialize a Mixture from a file or as an empty Mixture.
        
        :param mixtureFileName: name of the file to read from, if empty, initialize 
            an empty mixture
        :param mixtureFileFormat: format of the Mixture file to read from. Can be:
            - alize
            - hdf5 (default)
            - htk
            - pickle
        """
        self.w = numpy.array([])
        self.mu = numpy.array([])
        self.invcov = numpy.array([])
        self.invchol = numpy.array([])
        self.cov_var_ctl = numpy.array([])
        self.cst = numpy.array([])
        self.det = numpy.array([])
        self.name = name
        self.A = 0
<<<<<<< HEAD
        self.read(mixtureFileName)

=======
        if mixtureFileName != '':
            self.read(mixtureFileName)
        
>>>>>>> b63cf79e

    @accepts('Mixture', 'Mixture', debug=2)
    def __add__(self, other):
        """Overide the sum for a mixture.
        Weight, means and inv_covariances are added, det and cst are
        set to 0
        """
        new_mixture = Mixture()
        new_mixture.w = self.w + other.w
        new_mixture.mu = self.mu + other.mu
        new_mixture.invcov = self.invcov + other.invcov
        return new_mixture

    def init_from_diag(self, diag_mixture):
        """

        :param diag_mixture:
        """
        distrib_nb = diag_mixture.w.shape[0]
        dim = diag_mixture.mu.shape[1]

        self.w = diag_mixture.w
        self.cst = diag_mixture.cst
        self.det = diag_mixture.det
        self.mu = diag_mixture.mu

        self.invcov = numpy.empty((distrib_nb, dim, dim))
        self.invchol = numpy.empty((distrib_nb, dim, dim))
        for gg in range(distrib_nb):
            self.invcov[gg] = numpy.diag(diag_mixture.invcov[gg, :])
            self.invchol[gg] = numpy.linalg.cholesky(self.invcov[gg])
            self.cov_var_ctl = numpy.diag(diag_mixture.cov_var_ctl)
        self.name = diag_mixture.name
        self.A = numpy.zeros(self.cst.shape)  # we keep zero here as it is not used for full covariance distributions

    def _serialize(self):
        """
        Serialization is necessary to share the memomry when running multiprocesses
        """
        with warnings.catch_warnings():
            warnings.simplefilter('ignore', RuntimeWarning)

            sh = self.w.shape
            tmp = multiprocessing.Array(ctypes.c_double, self.w.size)
            self.w = numpy.ctypeslib.as_array(tmp.get_obj())
            self.w = self.w.reshape(sh)

            sh = self.mu.shape
            tmp = multiprocessing.Array(ctypes.c_double, self.mu.size)
            self.mu = numpy.ctypeslib.as_array(tmp.get_obj())
            self.mu = self.mu.reshape(sh)

            sh = self.invcov.shape
            tmp = multiprocessing.Array(ctypes.c_double, self.invcov.size)
            self.invcov = numpy.ctypeslib.as_array(tmp.get_obj())
            self.invcov = self.invcov.reshape(sh)

            sh = self.cov_var_ctl.shape
            tmp = multiprocessing.Array(ctypes.c_double, self.cov_var_ctl.size)
            self.cov_var_ctl = numpy.ctypeslib.as_array(tmp.get_obj())
            self.cov_var_ctl = self.cov_var_ctl.reshape(sh)

            sh = self.cst.shape
            tmp = multiprocessing.Array(ctypes.c_double, self.cst.size)
            self.cst = numpy.ctypeslib.as_array(tmp.get_obj())
            self.cst = self.cst.reshape(sh)

            sh = self.det.shape
            tmp = multiprocessing.Array(ctypes.c_double, self.det.size)
            self.det = numpy.ctypeslib.as_array(tmp.get_obj())
            self.det = self.det.reshape(sh)

    def get_distrib_nb(self):
        """
        Return the number of Gaussian distributions in the mixture
        :return: then number of distributions
        """
        return self.w.shape[0]

    def read(self, mixtureFileName, prefix=''):
        """Read a Mixture in hdf5 format

        :param mixtureFileName: name of the file to read from
        """
        with h5py.File(mixtureFileName, 'r') as f:
            self.w = f.get(prefix+'w').value
            self.w.resize(numpy.max(self.w.shape))
            self.mu = f.get(prefix+'mu').value
            self.invcov = f.get(prefix+'invcov').value
            self.cov_var_ctl = f.get(prefix+'cov_var_ctl').value
            self.cst = f.get(prefix+'cst').value
            self.det = f.get(prefix+'det').value
            self.A = f.get(prefix+'a').value

    @deprecated
    def save(self, outputFileName):
        self.write(outputFileName)

    @deprecated
    def save_alize(self, mixtureFileName):
        self.write_alize(mixtureFileName)

    @check_path_existance
    def write_alize(self, mixtureFileName):
        """Save a mixture in alize raw format

        :param mixtureFileName: name of the file to write in     
        """
        with open(mixtureFileName, 'wb') as of:
            # write the number of distributions per state
            of.write(struct.pack("<I", self.distrib_nb()))
            # Write the dimension of the features
            of.write(struct.pack("<I", self.dim()))
            # Weights
            of.write(struct.pack("<" + "d" * self.w.shape[0], *self.w))
            # For each distribution
            for d in range(self.distrib_nb()):
                # Write the constant
                of.write(struct.pack("<d", self.cst[d]))
                # Write the determinant
                of.write(struct.pack("<d", self.det[d]))
                # write a meaningless char for compatibility purpose
                of.write(struct.pack("<c", bytes(1)))
                # Covariance
                of.write(
                    struct.pack("<" + "d" * self.dim(), *self.invcov[d, :]))
                # Means
                of.write(struct.pack("<" + "d" * self.dim(), *self.mu[d, :]))

    @deprecated
    def save_hdf5(self, mixtureFileName, prefix=''):
        self.write_hdf5(mixtureFileName, prefix)


    @check_path_existance
    def write(self, mixtureFileName, prefix=''):
        """Save a Mixture in hdf5 format

        :param mixtureFileName: the name of the file to write in
        """
        f = h5py.File(mixtureFileName, 'w')

        f.create_dataset(prefix+'w', self.w.shape, "d", self.w,
                         compression="gzip",
                         fletcher32=True)
        f.create_dataset(prefix+'mu', self.mu.shape, "d", self.mu,
                         compression="gzip",
                         fletcher32=True)
        f.create_dataset(prefix+'invcov', self.invcov.shape, "d", self.invcov,
                         compression="gzip",
                         fletcher32=True)
        f.create_dataset(prefix+'cov_var_ctl', self.cov_var_ctl.shape, "d",
                         self.cov_var_ctl,
                         compression="gzip",
                         fletcher32=True)
        f.create_dataset(prefix+'cst', self.cst.shape, "d", self.cst,
                         compression="gzip",
                         fletcher32=True)
        f.create_dataset(prefix+'det', self.det.shape, "d", self.det,
                         compression="gzip",
                         fletcher32=True)
        f.create_dataset(prefix+'a', self.A.shape, "d", self.A,
                         compression="gzip",
                         fletcher32=True)
        f.close()

    @deprecated
    def save_pickle(self, outputFileName):
        self.write_pickle(outputFileName)

    @check_path_existance
    def write_pickle(self, outputFileName):
        """Save Ndx in PICKLE format. Convert all data into float32
        before saving, note that the conversion doesn't apply in Python 2.X
        
        :param outputFileName: name of the file to write to
        """
        with gzip.open(outputFileName, 'wb') as f:
            self.w.astype('float32', copy=False)
            self.mu.astype('float32', copy=False)
            self.invcov.astype('float32', copy=False)
            self.cov_var_ctl.astype('float32', copy=False)
            self.cst.astype('float32', copy=False)
            self.det.astype('float32', copy=False)
            pickle.dump(self, f)

    @deprecated
    def save_htk(self, mixtureFileName):
        self.write_htk(mixtureFileName)

    @check_path_existance
    def write_htk(self, mixtureFileName):
        """Save a Mixture in HTK format
        
        :param mixtureFileName: the name of the file to write in
        """
        # TODO
        pass

    def distrib_nb(self):
        """Return the number of distribution of the Mixture
        
        :return: the number of distribution in the Mixture
        """
        return self.w.shape[0]

    def dim(self):
        """Return the dimension of distributions of the Mixture
        
        :return: an integer, size of the acoustic vectors
        """
        return self.mu.shape[1]

    def sv_size(self):
        """Return the dimension of the super-vector
        
        :return: an integer, size of the mean super-vector
        """
        return self.mu.shape[1] * self.w.shape[0]

    def _compute_all(self):
        """Compute determinant and constant values for each distribution"""
        if self.invcov.ndim == 2:  # for Diagonal covariance only
            self.det = 1.0 / numpy.prod(self.invcov, axis=1)
        elif self.invcov.ndim == 3:  # For full covariance dstributions
            for gg in range(self.mu.shape[1]):
                self.det[gg] = 1./numpy.linalg.det(self.invcov[gg])

        self.cst = 1.0 / (numpy.sqrt(self.det) * (2.0 * numpy.pi) ** (self.dim() / 2.0))
        if self.invcov.ndim == 2:
            self.A = (numpy.square(self.mu) * self.invcov).sum(1) - 2.0 * (numpy.log(self.w) + numpy.log(self.cst))
        elif self.invcov.ndim == 3:
             self.A = 0

    def validate(self):
        """Verify the format of the Mixture
        
        :return: a boolean giving the status of the Mixture
        """
        cov = 'diag'
        ok = (self.w.ndim == 1)
        ok &= (self.det.ndim == 1)
        ok &= (self.cst.ndim == 1)
        ok &= (self.mu.ndim == 2)
        if self.invcov.ndim == 3:
            cov = 'full'
        else:
            ok &= (self.invcov.ndim == 2)

        ok &= (self.w.shape[0] == self.mu.shape[0])
        ok &= (self.w.shape[0] == self.cst.shape[0])
        ok &= (self.w.shape[0] == self.det.shape[0])
        if cov == 'diag':
            ok &= (self.invcov.shape == self.mu.shape)
        else:
            ok &= (self.w.shape[0] == self.invcov.shape[0])
            ok &= (self.mu.shape[1] == self.invcov.shape[1])
            ok &= (self.mu.shape[1] == self.invcov.shape[2])
        return ok

    def get_mean_super_vector(self):
        """Return mean super-vector
        
        :return: an array, super-vector of the mean coefficients
        """
        sv = self.mu.flatten()
        return sv

    def get_invcov_super_vector(self):
        """Return Inverse covariance super-vector
        
        :return: an array, super-vector of the inverse co-variance coefficients
        """
        assert self.invcov.ndim == 2, 'Must be diagonal co-variance.'
        sv = self.invcov.flatten()
        return sv

    def compute_log_posterior_probabilities_full(self, cep, mu=None):
        """ Compute log posterior probabilities for a set of feature frames.

        :param cep: a set of feature frames in a ndarray, one feature per row
        :param mu: a mean super-vector to replace the ubm's one. If it is an empty
              vector, use the UBM

        :return: A ndarray of log-posterior probabilities corresponding to the
              input feature set.
        """
        if cep.ndim == 1:
            cep = cep[:, numpy.newaxis]
        if mu is None:
            mu = self.mu
        tmp = (cep - mu[:,numpy.newaxis,:])
        a = numpy.einsum('ijk,ikm->ijm', tmp, self.invchol)
        lp = numpy.log(self.w[:, numpy.newaxis]) + numpy.log(self.cst[:,numpy.newaxis]) - 0.5 * (a * a).sum(-1)

        return lp.T

    def compute_log_posterior_probabilities(self, cep, mu=None):
        """ Compute log posterior probabilities for a set of feature frames.
        
        :param cep: a set of feature frames in a ndarray, one feature per row
        :param mu: a mean super-vector to replace the ubm's one. If it is an empty 
              vector, use the UBM
        
        :return: A ndarray of log-posterior probabilities corresponding to the 
              input feature set.
        """
        if cep.ndim == 1:
            cep = cep[numpy.newaxis, :]
        A = self.A
        if mu is None:
            mu = self.mu
        else:
            # for MAP, Compute the data independent term
            A = (numpy.square(mu.reshape(self.mu.shape)) * self.invcov).sum(1) \
               - 2.0 * (numpy.log(self.w) + numpy.log(self.cst))

        # Compute the data independent term
        B = numpy.dot(numpy.square(cep), self.invcov.T) \
            - 2.0 * numpy.dot(cep, numpy.transpose(mu.reshape(self.mu.shape) * self.invcov))

        # Compute the exponential term
        lp = -0.5 * (B + A)
        return lp

    def variance_control(self, cov, flooring, ceiling, cov_ctl):
        """variance_control for Mixture (florring and ceiling)

        :param cov: covariance to control
        :param flooring: float, florring value
        :param ceiling: float, ceiling value
        :param cov_ctl: co-variance to consider for flooring and ceiling
        """
        floor = flooring * cov_ctl
        ceil = ceiling * cov_ctl

        to_floor = numpy.less_equal(cov, floor)
        to_ceil = numpy.greater_equal(cov, ceil)

        cov[to_floor] = floor[to_floor]
        cov[to_ceil] = ceil[to_ceil]
        return cov

    def _reset(self):
        """Set all the Mixture values to ZERO"""
        self.cst.fill(0.0)
        self.det.fill(0.0)
        self.w.fill(0.0)
        self.mu.fill(0.0)
        self.invcov.fill(0.0)
        self.A = 0.0

    def _split_ditribution(self):
        """Split each distribution into two depending on the principal
            axis of variance."""
        sigma = 1.0 / self.invcov
        sig_max = numpy.max(sigma, axis=1)
        arg_max = numpy.argmax(sigma, axis=1)

        shift = numpy.zeros(self.mu.shape)
        for x, y, z in zip(range(arg_max.shape[0]), arg_max, sig_max):
            shift[x, y] = numpy.sqrt(z)

        self.mu = numpy.vstack((self.mu - shift, self.mu + shift))
        self.invcov = numpy.vstack((self.invcov, self.invcov))
        self.w = numpy.concatenate([self.w, self.w]) * 0.5
        self.cst = numpy.zeros(self.w.shape)
        self.det = numpy.zeros(self.w.shape)
        self.cov_var_ctl = numpy.vstack((self.cov_var_ctl, self.cov_var_ctl))

        self._compute_all()

    def _expectation(self, accum, cep):
        """Expectation step of the EM algorithm. Calculate the expected value 
            of the log likelihood function, with respect to the conditional 
            distribution.
        
        :param accum: a Mixture object to store the accumulated statistics
        :param cep: a set of input feature frames
        
        :return loglk: float, the log-likelihood computed over the input set of 
              feature frames.
        """
        if cep.ndim == 1:
            cep = cep[:, numpy.newaxis]
        if self.invcov.ndim == 2:
            lp = self.compute_log_posterior_probabilities(cep)
        elif self.invcov.ndim == 3:
            lp = self.compute_log_posterior_probabilities_full(cep)
        pp, loglk = sum_log_probabilities(lp)

        # zero order statistics
        accum.w += pp.sum(0)
        # first order statistics
        accum.mu += numpy.dot(cep.T, pp).T
        # second order statistics
        if self.invcov.ndim == 2:
            accum.invcov += numpy.dot(numpy.square(cep.T), pp).T  # version for diagonal covariance
        elif self.invcov.ndim == 3:
            tmp = numpy.einsum('ijk,ilk->ijl', cep[:,:,numpy.newaxis],cep[:,:,numpy.newaxis])
            accum.invcov += numpy.einsum('ijk,im->mjk',tmp, pp)

        # return the log-likelihood
        return loglk

    @process_parallel_lists
    def _expectation_list(self, stat_acc, feature_list, feature_server, llk_acc=numpy.zeros(1),  numThread=1):
        """Expectation step of the EM algorithm. Calculate the expected value 
            of the log likelihood function, with respect to the conditional 
            distribution.
        
        :param accum: a Mixture object to store the accumulated statistics
        :param cep: a set of input feature frames
        
        :return loglk: float, the log-likelihood computed over the input set of 
              feature frames.
        """
        stat_acc._reset()
        feature_server.keep_all_features = False
        for feat in feature_list:
            #cep = feature_server.load(feat)[0][0]
            cep = feature_server.load(feat)[0]
            llk_acc[0] += self._expectation(stat_acc, cep)

    def _maximization(self, accum, ceil_cov=10, floor_cov=1e-2):
        """Re-estimate the parmeters of the model which maximize the likelihood
            on the data.
        
        :param accum: a Mixture in which statistics computed during the E step 
              are stored
        :param floor_cov: a constant; minimum bound to consider, default is 1e-200
        """
        self.w = accum.w / numpy.sum(accum.w)
        self.mu = accum.mu / accum.w[:, numpy.newaxis]
        if self.invcov.ndim == 2:
            cov = accum.invcov / accum.w[:, numpy.newaxis] - numpy.square(self.mu)
            cov = self.variance_control(cov, floor_cov, ceil_cov, self.cov_var_ctl)
            self.invcov = 1.0 / cov
        elif self.invcov.ndim == 3:
            cov = accum.invcov / accum.w[:, numpy.newaxis, numpy.newaxis] \
                  - numpy.einsum('ijk,ilk->ijl', self.mu[:,:,numpy.newaxis],self.mu[:,:,numpy.newaxis])
            # ADD VARIANCE CONTROL
            for gg in range(self.w.shape[0]):
                self.invcov[gg] = numpy.linalg.inv(cov[gg])
                self.invchol[gg] = numpy.linalg.cholesky(self.invcov[gg])
        self._compute_all()

    def _init(self, cep):
        """Initialize a Mixture as a single Gaussian distribution which 
            mean and covariance are computed on a set of feature frames
        
        :param cep: a ndarray of feature frames to initialize the distribution,
              one feature per row
        """
        logging.debug('Mixture init: mu')
        self.mu = cep.mean(axis=0)[None]
        logging.debug('Mixture init: invcov')
        self.invcov = (cep.shape[0] /
                       numpy.sum(numpy.square(cep - self.mu), axis=0))[None]
        logging.debug('Mixture init: w')
        self.w = numpy.asarray([1.0])
        self.cst = numpy.zeros(self.w.shape)
        self.det = numpy.zeros(self.w.shape)
        self.cov_var_ctl = 1.0 / copy.deepcopy(self.invcov)
        self._compute_all()

    def EM_split(self, features_server, featureList, distrib_nb,
                 iterations=(1, 2, 2, 4, 4, 4, 4, 8, 8, 8, 8, 8, 8), numThread=1,
                 llk_gain=0.01, save_partial=False):
        """Expectation-Maximization estimation of the Mixture parameters.
        
        :param features_server: sidekit.FeaturesServer used to load data
        :param featureList: list of feature files to train the GMM
        :param distrib_nb: final number of distributions
        :param iterations: list of iteration number for each step of the learning process
        :param numThread: number of thread to launch for parallel computing
        :param llk_gain: limit of the training gain. Stop the training when gain between
                two iterations is less than this value
        :param save_partial: name of the file to save intermediate mixtures,
               if True, save before each split of the distributions
        
        :return llk: a list of log-likelihoods obtained after each iteration
        """
        llk = []
        logging.debug('EM Split init')
        #self._init(features_server.load(featureList[0])[0][0])
        self._init(features_server.load(featureList[0])[0])

        # for N iterations:
        for it in iterations[:int(numpy.log2(distrib_nb))]:
            # Save current model before spliting
            if save_partial:
                self.write_hdf5(save_partial + '_{}g.h5'.format(self.get_distrib_nb()), prefix='')

            logging.debug('EM split it: %d', it)
            self._split_ditribution()

            # initialize the accumulator
            accum = copy.deepcopy(self)

            for i in range(it):
                accum._reset()

                # serialize the accum
                accum._serialize()
                llk_acc = numpy.zeros(1)
                sh = llk_acc.shape
                with warnings.catch_warnings():
                    warnings.simplefilter('ignore', RuntimeWarning)
                    tmp = multiprocessing.Array(ctypes.c_double, llk_acc.size)
                    llk_acc = numpy.ctypeslib.as_array(tmp.get_obj())
                    llk_acc = llk_acc.reshape(sh)

                logging.debug('Expectation')
                # E step
                self._expectation_list(stat_acc=accum,
                                       feature_list=featureList,
                                       feature_server=features_server,
                                       llk_acc=llk_acc,
                                       numThread=numThread)
                llk.append(llk_acc[0] / numpy.sum(accum.w))

                # M step
                logging.debug('Maximisation')
                self._maximization(accum)
                if i > 0:
                    # gain = llk[-1] - llk[-2]
                    # if gain < llk_gain:
                        # logging.debug(
                        #    'EM (break) distrib_nb: %d %i/%d gain: %f -- %s, %d',
                        #    self.mu.shape[0], i + 1, it, gain, self.name,
                        #    len(cep))
                    #    break
                    # else:
                        # logging.debug(
                        #    'EM (continu) distrib_nb: %d %i/%d gain: %f -- %s, %d',
                        #    self.mu.shape[0], i + 1, it, gain, self.name,
                        #    len(cep))
                    #    break
                    pass
                else:
                    # logging.debug(
                    #    'EM (start) distrib_nb: %d %i/%i llk: %f -- %s, %d',
                    #    self.mu.shape[0], i + 1, it, llk[-1],
                    #    self.name, len(cep))
                    pass

        return llk

    def EM_uniform(self, cep, distrib_nb, iteration_min=3, iteration_max=10,
                   llk_gain=0.01, do_init=True):

        """Expectation-Maximization estimation of the Mixture parameters.

        :param cep: set of feature frames to consider
        :param distrib_nb: number of distributions
        :param iteration_min: minimum number of iterations to perform
        :param iteration_max: maximum number of iterations to perform
        :param llk_gain: gain in term of likelihood, stop the training when the gain is less than this value
        :param do_init: boolean, if True initialize the GMM from the training data

        :return llk: a list of log-likelihoods obtained after each iteration

        """

        llk = []

        if do_init:
            self._init_uniform(cep, distrib_nb)
        accum = copy.deepcopy(self)

        for i in range(0, iteration_max):
            accum._reset()
            # serialize the accum
            accum._serialize()
            llk_acc = numpy.zeros(1)
            sh = llk_acc.shape
            with warnings.catch_warnings():
                warnings.simplefilter('ignore', RuntimeWarning)
                tmp = multiprocessing.Array(ctypes.c_double, llk_acc.size)
                llk_acc = numpy.ctypeslib.as_array(tmp.get_obj())
                llk_acc = llk_acc.reshape(sh)

            # E step
            # llk.append(self._expectation_parallel(accum, cep, numThread) / cep.shape[0])
            # self._expectation(accum,cep)
            llk.append(self._expectation(accum, cep) / cep.shape[0])

            # M step
            self._maximization(accum)
            if i > 0:
                gain = llk[-1] - llk[-2]
                if gain < llk_gain and i >= iteration_min:
                    logging.debug(
                        'EM (break) distrib_nb: %d %i/%d gain: %f -- %s, %d',
                        self.mu.shape[0], i + 1, iteration_max, gain, self.name,
                        len(cep))
                    break
                else:
                    logging.debug(
                        'EM (continu) distrib_nb: %d %i/%d gain: %f -- %s, %d',
                        self.mu.shape[0], i + 1, iteration_max, gain, self.name,
                        len(cep))
            else:
                logging.debug(
                    'EM (start) distrib_nb: %d %i/%i llk: %f -- %s, %d',
                    self.mu.shape[0], i + 1, iteration_max, llk[-1],
                    self.name, len(cep))
        return llk

    def EM_full(self, cep, distrib_nb, iteration_min=3, iteration_max=10,
                   llk_gain=0.01, do_init=True):
        # ATTENTION, on considère que la MIXTURE EST DEJA INITIALISÉE AVEC UNE MIXTURE DIAGONALE
        pass

    def _init_uniform(self, cep, distrib_nb):

        # Load data to initialize the mixture
        self._init(cep)
        cov_tmp = copy.deepcopy(self.invcov)
        nb = cep.shape[0]
        self.w = numpy.full(distrib_nb, 1.0 / distrib_nb, "d")
        self.cst = numpy.zeros(distrib_nb, "d")
        self.det = numpy.zeros(distrib_nb, "d")

        for i in range(0, distrib_nb):
            start = nb // distrib_nb * i
            end = max(start + 10, nb)
            mean = numpy.mean(cep[start:end, :], axis=0)
            if i == 0:
                self.mu = mean
            else:
                self.mu = numpy.vstack((self.mu, mean))
                self.invcov = numpy.vstack((self.invcov, cov_tmp))
        self.cov_var_ctl = 1.0 / copy.deepcopy(self.invcov)

        self._compute_all()

    def EM_convert_full(self, features_server, featureList, distrib_nb,
                 iterations=2, numThread=1):
        """Expectation-Maximization estimation of the Mixture parameters.

        :param features_server: sidekit.FeaturesServer used to load data
        :param featureList: list of feature files to train the GMM
        :param distrib_nb: final number of distributions
        :param iterations: list of iteration number for each step of the learning process
        :param numThread: number of thread to launch for parallel computing
        :param llk_gain: limit of the training gain. Stop the training when gain between two iterations is less than this value

        :return llk: a list of log-likelihoods obtained after each iteration
        """
        llk = []

        # for N iterations:
        for it in range(iterations):
            logging.debug('EM convert full it: %d', it)

            # initialize the accumulator
            accum = copy.deepcopy(self)

            for i in range(it):
                accum._reset()

                # serialize the accum
                accum._serialize()
                llk_acc = numpy.zeros(1)
                sh = llk_acc.shape
                with warnings.catch_warnings():
                    warnings.simplefilter('ignore', RuntimeWarning)
                    tmp = multiprocessing.Array(ctypes.c_double, llk_acc.size)
                    llk_acc = numpy.ctypeslib.as_array(tmp.get_obj())
                    llk_acc = llk_acc.reshape(sh)

                logging.debug('Expectation')
                # E step
                self._expectation_list(stat_acc=accum,
                                       feature_list=featureList,
                                       feature_server=features_server,
                                       llk_acc=llk_acc,
                                       numThread=numThread)
                llk.append(llk_acc[0] / numpy.sum(accum.w))

                # M step
                logging.debug('Maximisation')
                self._maximization(accum)
                if i > 0:
                    # gain = llk[-1] - llk[-2]
                    # if gain < llk_gain:
                        # logging.debug(
                        #    'EM (break) distrib_nb: %d %i/%d gain: %f -- %s, %d',
                        #    self.mu.shape[0], i + 1, it, gain, self.name,
                        #    len(cep))
                    #    break
                    # else:
                        # logging.debug(
                        #    'EM (continu) distrib_nb: %d %i/%d gain: %f -- %s, %d',
                        #    self.mu.shape[0], i + 1, it, gain, self.name,
                        #    len(cep))
                    #    break
                    pass
                else:
                    # logging.debug(
                    #    'EM (start) distrib_nb: %d %i/%i llk: %f -- %s, %d',
                    #    self.mu.shape[0], i + 1, it, llk[-1],
                    #    self.name, len(cep))
                    pass

        return llk

    def merge(self, model_list):
        """
        Merge a list of Mixtures into a new one. Weights are normalized uniformly
        :param model_list: a list of Mixture objects to merge
        """
        self.w = numpy.hstack(([mod.w for mod in model_list]))
        self.w /= self.w.sum()

        self.mu = numpy.vstack(([mod.mu for mod in model_list]))
        self.invcov = numpy.vstack(([mod.invcov for mod in model_list]))
        self.invchol = numpy.vstack(([mod.invchol for mod in model_list]))
        self.cov_var_ctl = numpy.vstack(([mod.cov_var_ctl for mod in model_list]))
        self.cst = numpy.hstack(([mod.cst for mod in model_list]))
        self.det = numpy.hstack(([mod.det for mod in model_list]))
        self.name = "_".join([mod.name for mod in model_list])
        self.A = numpy.hstack(([mod.A for mod in model_list]))

        self._compute_all()
        assert self.validate(), "Error while merging models"<|MERGE_RESOLUTION|>--- conflicted
+++ resolved
@@ -219,14 +219,9 @@
         self.det = numpy.array([])
         self.name = name
         self.A = 0
-<<<<<<< HEAD
-        self.read(mixtureFileName)
-
-=======
+
         if mixtureFileName != '':
             self.read(mixtureFileName)
-        
->>>>>>> b63cf79e
 
     @accepts('Mixture', 'Mixture', debug=2)
     def __add__(self, other):
