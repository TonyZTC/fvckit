--- conflicted
+++ resolved
@@ -43,13 +43,9 @@
 import numpy as np
 import pickle
 import gzip
-<<<<<<< HEAD
 import logging
-=======
 from sidekit.sidekit_wrappers import *
 
-
->>>>>>> 54ec53f0
 
 def read_vect(filename):
     """Read vector in ALIZE binary format and return an array
