# -*- coding: utf-8 -*-
#
# This file is part of SIDEKIT.
#
# SIDEKIT is a python package for speaker verification.
# Home page: http://www-lium.univ-lemans.fr/sidekit/
#
# SIDEKIT is a python package for speaker verification.
# Home page: http://www-lium.univ-lemans.fr/sidekit/
#    
# SIDEKIT is free software: you can redistribute it and/or modify
# it under the terms of the GNU LLesser General Public License as 
# published by the Free Software Foundation, either version 3 of the License, 
# or (at your option) any later version.
#
# SIDEKIT is distributed in the hope that it will be useful,
# but WITHOUT ANY WARRANTY; without even the implied warranty of
# MERCHANTABILITY or FITNESS FOR A PARTICULAR PURPOSE.  See the
# GNU Lesser General Public License for more details.
#
# You should have received a copy of the GNU Lesser General Public License
# along with SIDEKIT.  If not, see <http://www.gnu.org/licenses/>.

"""
Copyright 2014-2016 Anthony Larcher

:mod:`sidekit_io` provides methods to read and write from and to different 
formats.
"""
<<<<<<< HEAD
=======
import h5py
import os
import struct
>>>>>>> 1bdf5993
import array
import numpy
import os
import pickle
import struct
import gzip
import logging
from .sidekit_wrappers import check_path_existance
<<<<<<< HEAD
import h5py
=======
>>>>>>> 1bdf5993


__license__ = "LGPL"
__author__ = "Anthony Larcher"
__copyright__ = "Copyright 2014-2016 Anthony Larcher"
__maintainer__ = "Anthony Larcher"
__email__ = "anthony.larcher@univ-lemans.fr"
__status__ = "Production"
__docformat__ = 'reStructuredText'


def read_vect(filename):
    """Read vector in ALIZE binary format and return an array
    
    :param filename: name of the file to read from
    
    :return: a numpy.ndarray object
    """
    with open(filename, 'rb') as f:
        struct.unpack("<2l", f.read(8))
        data = array.array("d")
        data.fromstring(f.read())
    return numpy.array(data)


def read_matrix(filename):
    """Read matrix in ALIZE binary format and return a ndarray
    
    :param filename: name of the file to read from
    
    :return: a numpy.ndarray object
    """
    with open(filename, 'rb') as f:
        m_dim = struct.unpack("<2l", f.read(8))
        data = array.array("d")
        data.fromstring(f.read())
        T = numpy.array(data)
        T.resize(m_dim[0], m_dim[1])
    return T


@check_path_existance
def write_matrix(m, filename):
    """Write a  matrix in ALIZE binary format

    :param m: a 2-dimensional ndarray
    :param filename: name of the file to write in

    :exception: TypeError if m is not a 2-dimensional ndarray
    """
    if not m.ndim == 2:
        raise TypeError("To write vector, use write_vect")
    else:
        with open(filename, 'wb') as mf:
            data = numpy.array(m.flatten())
            mf.write(struct.pack("<l", m.shape[0]))
            mf.write(struct.pack("<l", m.shape[1]))
            mf.write(struct.pack("<" + "d" * m.shape[0] * m.shape[1], *data))


@check_path_existance
def write_vect(v, filename):
    """Write a  vector in ALIZE binary format

    :param v: a 1-dimensional ndarray
    :param filename: name of the file to write in
    
    :exception: TypeError if v is not a 1-dimensional ndarray
    """
    if not v.ndim == 1:
        raise TypeError("To write matrix, use write_matrix")
    else:
        with open(filename, 'wb') as mf:
            mf.write(struct.pack("<l", 1))
            mf.write(struct.pack("<l", v.shape[0]))
            mf.write(struct.pack("<" + "d" * v.shape[0], *v))


@check_path_existance
def write_matrix_int(m, filename):
    """Write matrix of int in ALIZE binary format
    
    :param m: a 2-dimensional ndarray of int
    :param filename: name of the file to write in
    """
    if not m.ndim == 2:
        raise TypeError("To write vector, use write_vect")
    if not m.dtype == 'int64':
        raise TypeError("m must be a ndarray of int64")
    with open(filename, 'wb') as mf:
        data = numpy.array(m.flatten())
        mf.write(struct.pack("<l", m.shape[0]))
        mf.write(struct.pack("<l", m.shape[1]))
        mf.write(struct.pack("<" + "l" * m.shape[0] * m.shape[1], *data))


def read_pickle(filename):
    """

    :param filename:
    :return:
    """
    with gzip.open(filename, 'rb') as f:
        return pickle.load(f)


@check_path_existance
def write_pickle(obj, filename):
    """

    :param obj:
    :param filename:
    :return:
    """
    if not (os.path.exists(os.path.dirname(filename)) or os.path.dirname(filename) == ''):
        os.makedirs(os.path.dirname(filename))
    with gzip.open(filename, 'wb') as f:
        pickle.dump(obj, f)


@check_path_existance
def write_tv_hdf5(data, output_filename):
    """

    :param data:
    :param output_filename:
    :return:
    """
    tv = data[0]
    tv_mean = data[1]
    tv_sigma = data[2]
    d = dict()
    d['tv/tv'] = tv
    d['tv/tv_mean'] = tv_mean
    d['tv/tv_sigma'] = tv_sigma
    write_dict_hdf5(d, output_filename)


def read_tv_hdf5(input_filename):
    """

    :param input_filename:
    :return:
    """
    with h5py.File(input_filename, "r") as f:
        tv = f.get("tv/tv").value
        tv_mean = f.get("tv/tv_mean").value
        tv_sigma = f.get("tv/tv_sigma").value
    return tv, tv_mean, tv_sigma


@check_path_existance
def write_dict_hdf5(data, output_filename):
    """

    :param data:
    :param output_filename:
    :return:
    """
    with h5py.File(output_filename, "w") as f:
        for key in data:
            value = data[key]
            if isinstance(value, numpy.ndarray) or isinstance(value, list):
                f.create_dataset(key,
                                 data=value,
                                 compression="gzip",
                                 fletcher32=True)
            else:
                f.create_dataset(key, data=value)


def read_dict_hdf5(input_filename):
    """

    :param input_filename:
    :return:
    """
    data = dict()
    with h5py.File(input_filename, "r") as f:
        for key in f.keys():
            logging.debug('key: '+key)
            for key2 in f.get(key).keys():
                data[key+'/'+key2] = f.get(key).get(key2).value
    return data


@check_path_existance
def write_norm_hdf5(data, output_filename):
    """

    :param data:
    :param output_filename:
    :return:
    """
    with h5py.File(output_filename, "w") as f:
        means = data[0]
        covs = data[1]
        f.create_dataset("norm/means", data=means,
                         compression="gzip",
                         fletcher32=True)
        f.create_dataset("norm/covs", data=covs,
                         compression="gzip",
                         fletcher32=True)


def read_norm_hdf5(statserver_filename):
    """

    :param statserver_filename:
    :return:
    """
    with h5py.File(statserver_filename, "r") as f:
        means = f.get("norm/means").value
        covs = f.get("norm/covs").value
    return means, covs


@check_path_existance
def write_plda_hdf5(data, output_filename):
    """

    :param data:
    :param output_filename:
    :return:
    """
    mean = data[0]
    mat_f = data[1]
    mat_g = data[2]
    sigma = data[3]
    with h5py.File(output_filename, "w") as f:
        f.create_dataset("plda/mean", data=mean,
                         compression="gzip",
                         fletcher32=True)
        f.create_dataset("plda/f", data=mat_f,
                         compression="gzip",
                         fletcher32=True)
        f.create_dataset("plda/g", data=mat_g,
                         compression="gzip",
                         fletcher32=True)
        f.create_dataset("plda/sigma", data=sigma,
                         compression="gzip",
                         fletcher32=True)


def read_plda_hdf5(statserver_filename):
    """

    :param statserver_filename:
    :return:
    """
    with h5py.File(statserver_filename, "r") as f:
        mean = f.get("plda/mean").value
        mat_f = f.get("plda/f").value
        mat_g = f.get("plda/g").value
        sigma = f.get("plda/sigma").value
    return mean, mat_f, mat_g, sigma


@check_path_existance
def write_fa_hdf5(data, output_filename):
    """

    :param data:
    :param output_filename:
    :return:
    """
    mean = data[0]
    f = data[1]
    g = data[2]
    h = data[3]
    sigma = data[4]
    with h5py.File(output_filename, "w") as fh:
        kind = numpy.zeros(5, dtype="int16")  # FA with 5 matrix
        if mean is not None:
            kind[0] = 1
            fh.create_dataset("fa/mean", data=mean,
                              compression="gzip",
                              fletcher32=True)
        if f is not None:
            kind[1] = 1
            fh.create_dataset("fa/f", data=f,
                              compression="gzip",
                              fletcher32=True)
        if g is not None:
            kind[2] = 1
            fh.create_dataset("fa/g", data=g,
                              compression="gzip",
                              fletcher32=True)
        if h is not None:
            kind[3] = 1
            fh.create_dataset("fa/h", data=h,
                              compression="gzip",
                              fletcher32=True)
        if sigma is not None:
            kind[4] = 1
            fh.create_dataset("fa/sigma", data=sigma,
                              compression="gzip",
                              fletcher32=True)
        fh.create_dataset("fa/kind", data=kind,
                          compression="gzip",
                          fletcher32=True)


def read_fa_hdf5(statserver_filename):
    """

    :param statserver_filename:
    :return:
    """
    with h5py.File(statserver_filename, "r") as fh:
        kind = fh.get("fa/kind").value
        mean = f = g = h = sigma = None
        if kind[0] != 0:
            mean = fh.get("fa/mean").value
        if kind[1] != 0:
            f = fh.get("fa/f").value
        if kind[2] != 0:
            g = fh.get("fa/g").value
        if kind[3] != 0:
            h = fh.get("fa/h").value
        if kind[4] != 0:
            sigma = fh.get("fa/sigma").value
    return mean, f, g, h, sigma


def h5merge(output_filename, input_filename_list):
    """

    :param output_filename:
    :param input_filename_list:
    :return:
    """
    with h5py.File(output_filename, "w") as fo:
        for ifn in input_filename_list:
            logging.debug('read '+ifn)
            data = read_dict_hdf5(ifn)
            for key in data:
                value = data[key]
                if isinstance(value, numpy.ndarray) or isinstance(value, list):
                    fo.create_dataset(key,
                                      data=value,
                                      compression="gzip",
                                      fletcher32=True)
                else:
                    fo.create_dataset(key, data=value)


def init_logging(level=logging.INFO, filename=None):
    """

    :param level:
    :param filename:
    :return:
    """
    numpy.set_printoptions(linewidth=250, precision=4)
    frm = '%(asctime)s - %(levelname)s - %(message)s'

    root = logging.getLogger()
    if root.handlers:
        for handler in root.handlers:
            root.removeHandler(handler)
    logging.basicConfig(format=frm, level=level)

    if filename is not None:
        fh = logging.FileHandler(filename)
        fh.setFormatter(logging.Formatter(frm))
        fh.setLevel(level)
        root.addHandler(fh)<|MERGE_RESOLUTION|>--- conflicted
+++ resolved
@@ -27,12 +27,8 @@
 :mod:`sidekit_io` provides methods to read and write from and to different 
 formats.
 """
-<<<<<<< HEAD
-=======
+
 import h5py
-import os
-import struct
->>>>>>> 1bdf5993
 import array
 import numpy
 import os
@@ -41,10 +37,6 @@
 import gzip
 import logging
 from .sidekit_wrappers import check_path_existance
-<<<<<<< HEAD
-import h5py
-=======
->>>>>>> 1bdf5993
 
 
 __license__ = "LGPL"
