--- conflicted
+++ resolved
@@ -108,15 +108,10 @@
             lp = ubm.compute_log_posterior_probabilities(cep)
         elif ubm.invcov.ndim == 3:
             lp = ubm.compute_log_posterior_probabilities_full(cep)
-<<<<<<< HEAD
-        pp_max = numpy.max(lp, axis=1)
-        log_lk = pp_max + numpy.log(numpy.sum(numpy.exp((lp.transpose() - pp_max).transpose()), axis=1))
-        llr = llr - log_lk.mean()
-=======
         ppMax = numpy.max(lp, axis=1)
         loglk = ppMax + numpy.log(numpy.sum(numpy.exp((lp.transpose() - ppMax).transpose()), axis=1))
         llr = llr - loglk.mean()
->>>>>>> 1bdf5993
+
         # Fill the score matrix
         score_mat[idx_ndx, ts] = llr
 
