--- conflicted
+++ resolved
@@ -75,12 +75,6 @@
         for ii in range(data.segset.shape[0]):
             distance_matrix[ii, :] = numpy.sqrt(numpy.sum((data.stat1 - data.stat1[ii, :])**2, axis=-1))
 
-<<<<<<< HEAD
-    # Security to remove all distances that are zeros
-    distance_matrix[distance_matrix == 0] = 1000
-
-=======
->>>>>>> 0ce0a4df
     # For each sample
     for idx, (modelID, sampleID) in enumerate(zip(data.modelset, data.segset)):
         print("progress {} / {})".format(idx, data.modelset.shape[0]), end="\r")
