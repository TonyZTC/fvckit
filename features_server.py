# -*- coding: utf-8 -*-
#
# This file is part of SIDEKIT.
#
# SIDEKIT is a python package for speaker verification.
# Home page: http://www-lium.univ-lemans.fr/sidekit/
#
# SIDEKIT is a python package for speaker verification.
# Home page: http://www-lium.univ-lemans.fr/sidekit/
#    
# SIDEKIT is free software: you can redistribute it and/or modify
# it under the terms of the GNU LLesser General Public License as 
# published by the Free Software Foundation, either version 3 of the License, 
# or (at your option) any later version.
#
# SIDEKIT is distributed in the hope that it will be useful,
# but WITHOUT ANY WARRANTY; without even the implied warranty of
# MERCHANTABILITY or FITNESS FOR A PARTICULAR PURPOSE.  See the
# GNU Lesser General Public License for more details.
#
# You should have received a copy of the GNU Lesser General Public License
# along with SIDEKIT.  If not, see <http://www.gnu.org/licenses/>.

"""
Copyright 2014-2015 Sylvain Meignier and Anthony Larcher

    :mod:`features_server` provides methods to manage features

"""

__license__ = "LGPL"
__author__ = "Anthony Larcher"
__copyright__ = "Copyright 2014-2015 Anthony Larcher"
__license__ = "LGPL"
__maintainer__ = "Anthony Larcher"
__email__ = "anthony.larcher@univ-lemans.fr"
__status__ = "Production"
__docformat__ = 'reStructuredText'


import logging
from sidekit import PARALLEL_MODULE
#from sidekit.wrappers import *
from sidekit.frontend.features import *
from sidekit.frontend.vad import *
from sidekit.frontend.io import *
from sidekit.frontend.normfeat import *
from sidekit.sidekit_wrappers import *
import sys
import numpy as np
import ctypes

if sys.version_info.major == 3:
    import queue as Queue
else:
    import Queue
#import memory_profiler





class FeaturesServer:
    """
    A class for acoustic feature management.
    FeaturesServer should be used to extract acoustic features (MFCC or LFCC)
    from audio files in SPHERE, WAV or RAW PCM format.
    It can also be used to read and write acoustic features from and to disk
    in SPRO4 or HTK format.

    :attr input_dir: directory where to load audio or feature files
    :attr input_file_extension: extension of the incoming files
    :attrlabel_dir: directory where to read and write label files
    :attr label_files_extension: extension of label files to read and write
    :attr from_file: format of the input files to read, can be `audio`, `spro4`
        or `htk`, for audio files, format is given by the extension
    :attr config: pre-defined configuration for speaker diarization or recognition
        in 8 or 16kHz. Default is speaker recognition 8kHz
    :attr single_channel_extension: list with a single extension to add to 
        the audio filename when processing a single channel file. 
        Default is empty, means the feature file has the same name as 
        the audio file
    :attr double_channel_extension: list of two channel extension to add 
        to the audio filename when processing two channel files. 
        Default is ['_a', '_b']
    :attr sampling_frequency: sample frequency in Hz, default is None, 
        determine when reading the audio file
    :attr lower_frequency: lower frequency limit of the filter bank
    :attr higher_frequency: higher frequency limit of the filter bank
    :attr linear_filters: number of linear filters to use for LFCC extraction
    :attr log_filters: number of linear filters to use for MFCC extraction
    :attr window_size: size of the sliding window in seconds
    :attr shift: time shift between two feature vectors
    :attr ceps_number: number of cepstral coefficients to extract
    :attr snr: snr level to consider for SNR-based voice activity detection
    :attr vad: type of voice activity detection to use, can be 'snr', 'energy' 
        (using a three Gaussian detector) or 'label' when reading the info from 
        pre-computed label files
    :attr feat_norm: normalization of the acoustic features, can be 
        'cms' for cepstral mean subtraction, 'mvn' for mean variance 
        normalization or 'stg' for short term Gaussianization
    :attr log_e: boolean, keep log energy
    :attr delta: boolean, add the first derivative of the cepstral coefficients
    :attr double_delta: boolean, add the second derivative of the cepstral 
        coefficients
    :attr rasta: boolean, perform RASTA filtering
    :attr keep_all_features: boolean, if False, only features labeled as 
        "speech" by the vad are saved if True, all features are saved and 
        a label file is produced

    """

    def __init__(self, input_dir=None,
                 input_file_extension=None,
                 label_dir=None,
                 label_file_extension=None,
                 from_file=None,
                 config=None,
                 single_channel_extension=[''],
                 double_channel_extension=['_a', '_b'],
                 sampling_frequency=None,
                 lower_frequency=None,
                 higher_frequency=None,
                 linear_filters=None,
                 log_filters=None,
                 window_size=None,
                 shift=None,
                 ceps_number=None,
                 snr=None,
                 vad=None,
                 feat_norm=None,
                 log_e=None,
                 dct_pca=False,
                 dct_pca_config=None,
                 sdc=False,
                 sdc_config=None,
                 delta=None,
                 double_delta=None,
                 delta_filter=None,
                 rasta=None,
                 keep_all_features=None,
                 spec=False,
                 mspec=False
    ):
        """ Process of extracting the feature frames (LFCC or MFCC) from an audio signal.
        Speech Activity Detection, MFCC (or LFCC) extraction and normalization.
        Can include RASTA filtering, Short Term Gaussianization, MVN and delta
        computation.

        :param input_dir: directory where to find the audio files.
                Default is ./
        :param input_file_extension: extension of the audio files to read.
                Default is 'sph'.
        :param label_dir: directory where to store label files is required.
                Default is ./
        :param label_file_extension: extension of the label files to create.
                Default is '.lbl'.
        :param configuration file : 'diar_16k', 'sid_16k', 'diar_8k' or 'sid_8k'
        """

        self.input_dir = './'
        self.input_file_extension = 'wav'        
        self.label_dir = './'
        self.label_file_extension = '.lbl'        
        self.from_file = 'audio'
        self.single_channel_extension=[''],
        self.double_channel_extension=['_a', '_b'],
        self.sampling_frequency = 8000
        self.lower_frequency = 0
        self.higher_frequency = self.sampling_frequency / 2.
        self.linear_filters=0
        self.log_filters = 24
        self.window_size = 0.025
        self.shift = 0.01
        self.ceps_number = 13
        self.snr = 40
        self.vad = None
        self.feat_norm = None
        self.log_e = False
        self.dct_pca = False        
        self.dct_pca_config = (12, 12, None)
        self.sdc = False
        self.sdc_config= (1, 3, 7)
        self.delta = False
        self.double_delta = False
        self.filter = None
        self.rasta = True
        self.keep_all_features = False
        self.spec = False
        self.mspec = False
        
        
        # If a predefined config is chosen, apply it
        if config == 'diar_16k':
            self._config_diar_16k()
        elif config == 'diar_8k':
            self._config_diar_8k()
        elif config == 'sid_8k':
            self._config_sid_8k()
        elif config == 'sid_16k':
            self._config_sid_16k()
        elif config == 'fb_8k':
            self._config_fb_8k()
        elif config is None:
            pass
        else:
            raise Exception('unknown configuration value')

        # Manually entered parameters are applied
        if input_dir is not None:
            self.input_dir = input_dir
        if input_file_extension is not None:
            self.input_file_extension = input_file_extension
        if label_dir is not None:
            self.label_dir = label_dir
        if label_file_extension is not None:
            self.label_file_extension = label_file_extension
        if from_file is not None:
            self.from_file = from_file
        if single_channel_extension is not None:
            self.single_channel_extension = single_channel_extension
        if double_channel_extension is not None:
            self.double_channel_extension = double_channel_extension
        if sampling_frequency is not None:
            self.sampling_frequency = sampling_frequency
        if lower_frequency is not None:
            self.lower_frequency = lower_frequency
        if higher_frequency is not None:
            self.higher_frequency = higher_frequency
        if linear_filters is not None:
            self.linear_filters = linear_filters
        if log_filters is not None:
            self.log_filters = log_filters
        if window_size is not None:
            self.window_size = window_size
        if shift is not None:
            self.shift = shift
        if ceps_number is not None:
            self.ceps_number = ceps_number
        if snr is not None:
            self.snr = snr
        if vad is not None:
            self.vad = vad
        if feat_norm is not None:
            self.feat_norm = feat_norm
        if log_e is not None:
            self.log_e = log_e
        if dct_pca is not None:
            self.dct_pca = dct_pca
        if dct_pca_config is not None:
            self.dct_pca_config = dct_pca_config
        if sdc is not None:
            self.sdc = sdc
        if sdc_config is not None:
            self.sdc_config = sdc_config
        if delta is not None:
            self.delta = delta
        if double_delta is not None:
            self.double_delta = double_delta
        if delta_filter is not None:
            self.filter = delta_filter
        if rasta is not None:
            self.rasta = rasta
        if keep_all_features is not None:
            self.keep_all_features = keep_all_features
        if spec:
            self.spec = True
        if mspec:
            self.mspec = True
        

        self.cep = []
        self.label = []
        self.show = 'empty'
        self.audio_filename = 'empty'
   
        

    def __repr__(self):
        ch = '\t show: {} keep_all_features: {} from_file: {}\n'.format(
            self.show, self.keep_all_features, self.from_file)
        ch += '\t inputDir: {} inputFileExtension: {} \n'.format(self.input_dir,
                                                                 self.input_file_extension)
        ch += '\t labelDir: {}  labelFileExtension: {} \n'.format(
            self.label_dir, self.label_file_extension)
        ch += '\t lower_frequency: {}  higher_frequency: {} \n'.format(
            self.lower_frequency, self.higher_frequency)
        ch += '\t sampling_frequency: {} '.format(self.sampling_frequency)
        ch += '\t linear_filters: {}  or log_filters: {} \n'.format(
            self.linear_filters, self.log_filters)
        ch += '\t ceps_number: {}  window_size: {} shift: {} \n'.format(
            self.ceps_number, self.window_size, self.shift)
        ch += '\t vad: {}  snr: {} \n'.format(self.vad, self.snr)
        ch += '\t feat_norm: {} rasta: {} \n'.format(self.feat_norm, self.rasta)
        ch += '\t log_e: {} delta: {} double_delta: {} \n'.format(self.log_e,
                                                                  self.delta,
                                                                  self.double_delta)
        return ch;

    def _config_diar_16k(self):
        """
        12 MFCC + E, no norm
        """
        self.sampling_frequency = 16000
        self.lower_frequency = 133.3333
        self.higher_frequency = 6855.4976
        self.linear_filters = 0
        self.log_filters = 40
        self.window_size = 0.025
        self.shift = 0.01
        self.ceps_number = 12
        self.snr = 40
        self.vad = None
        self.feat_norm = None
        self.log_e = True
        self.delta = False
        self.double_delta = False
        self.rasta = False
        self.keep_all_features = True

    def _config_diar_8k(self):
        """
        12 MFCC + E, no norm
        """
        self.sampling_frequency = 8000
        self.lower_frequency = None
        self.higher_frequency = None
        self.linear_filters = 0
        self.log_filters = 24
        self.window_size = 0.025
        self.shift = 0.01
        self.ceps_number = 12
        self.snr = 40
        self.vad = None
        self.feat_norm = None
        self.log_e = True
        self.delta = False
        self.double_delta = False
        self.rasta = False
        self.keep_all_features = True

    def _config_sid_16k(self):
        """
        19 MFCC + E + D + DD, norm cmvn
        """
        self.sampling_frequency = 16000
        self.lower_frequency = 133.3333
        self.higher_frequency = 6855.4976
        self.linear_filters = 0
        self.log_filters = 40
        self.window_size = 0.025
        self.double_channel_extension=['_a', '_b'],
        self.shift = 0.01
        self.ceps_number = 13
        self.snr = 40
        self.vad = None
        self.feat_norm = 'cmvn_win'
        self.log_e = True
        self.delta = True
        self.double_delta = True
        self.rasta = False
        self.keep_all_features = True

    def _config_sid_8k(self):
        """
        19 MFCC + E + D + DD, norm cmvn
        """
        self.sampling_frequency = 8000
        self.lower_frequency = 300
        self.higher_frequency = 3400
        self.linear_filters = 0
        self.log_filters = 24
        self.window_size = 0.025
        self.double_channel_extension=['_a', '_b'],
        self.shift = 0.01
        self.ceps_number = 13
        self.snr = 40
        self.vad = 'snr'
        self.feat_norm = 'cmvn'
        self.log_e = True
        self.delta = True
        self.double_delta = True
        self.rasta = True
        self.keep_all_features = False

    def _config_fb_8k(self):
        """
        19 MFCC + E + D + DD, norm cmvn
        """
        self.sampling_frequency = 8000
        self.lower_frequency = 300
        self.higher_frequency = 3400
        self.linear_filters = 0
        self.log_filters = 40
        self.window_size = 0.025
        self.double_channel_extension=['_a', '_b'],
        self.shift = 0.01
        self.ceps_number = 0
        self.snr = 40
        self.vad = None
        self.feat_norm = None
        self.log_e = False
        self.delta = False
        self.double_delta = False
        self.rasta = False
        self.keep_all_features = True
        self.mspec = True
 
    def _config_lid_8k_sdc(self):
        """
        7 MFCC + 1 - 3 - 7 SDC
        """
        self.sampling_frequency = 8000
        self.lower_frequency = 300
        self.higher_frequency = 3400
        self.linear_filters = 0
        self.log_filters = 24
        self.window_size = 0.025
        self.double_channel_extension=['_a', '_b'],
        self.shift = 0.01
        self.ceps_number = 7
        self.snr = 40
        self.vad = 'snr'
        self.feat_norm = None
        self.log_e = False
        self.delta = False
        self.double_delta = False
        self.sdc = True
        self.sdc_config = (1,3,7)
        self.rasta = False
        self.keep_all_features = False

    def _features(self, show):
        cep = None
        label = None
        window_sample = int(self.window_size * self.sampling_frequency)
        shift_sample = int(self.shift * self.sampling_frequency)

        d = self.input_dir.format(s=show)
        audio_filename = os.path.join(d, show + self.input_file_extension)
        if not os.path.isfile(audio_filename):
            logging.error('%s %s %s %s', self.input_dir, d, show,
                          self.input_file_extension)
            raise IOError('File ' + audio_filename + ' not found')
        logging.info('read audio')
        logging.debug(audio_filename)
        x, rate = read_audio(audio_filename, self.sampling_frequency)
        if rate != self.sampling_frequency:
            raise (
            "file rate don't match the rate of the feature server configuration")
        self.audio_filename = audio_filename
        logging.info(' size of signal: %f len %d type size %d', x.nbytes/1024/1024, len(x), x.nbytes/len(x))

        if x.ndim == 1:
            x = x[:, np.newaxis]

        channel_ext = []
        channel_nb = x.shape[1]
        np.random.seed(0)
        x[:,0] += 0.0001 * np.random.randn(x.shape[0])

        if channel_nb == 1:
            channel_ext.append('')
            # Random noise is added to the input signal to avoid zero frames.
        elif channel_nb == 2:
            channel_ext.append('_a')
            channel_ext.append('_b')
            x[:,1] += 0.0001 * np.random.randn(x.shape[0])

        # Process channels one by one
        for chan, chan_ext in enumerate(channel_ext):
            l = x.shape[0]
            dec = shift_sample * 250 * 25000 + window_sample
            dec2 = window_sample - shift_sample
            start = 0
            end = min(dec, l)
            while start < l - dec2 :
                # if end < l:
                logging.info('process part : %f %f %f',
                             start / self.sampling_frequency,
                             end / self.sampling_frequency,
                             l / self.sampling_frequency)
                tmp = self._features_chan(show, channel_ext, x[start:end, chan])

                if cep is None:
                    cep = []
                    label = []
                    cep.append(tmp[0])
                    label.append(tmp[1])

                else:
                    cep.append(tmp[0])
                    label.append(tmp[1])
                start = end - dec2
                end = min(end + dec, l)
                logging.info('!! size of signal cep: %f len %d type size %d', cep[-1].nbytes/1024/1024, len(cep[-1]), cep[-1].nbytes/len(cep[-1]))
        del x
       # Smooth the labels and fuse the channels if more than one.
        logging.info('Smooth the labels and fuse the channels if more than one')
        label = label_fusion(label)
        self._normalize(label, cep)

        # Keep only the required features and save the appropriate files
        # which are either feature files alone or feature and label files
        if not self.keep_all_features:
            logging.debug('no keep all')
            for chan, chan_ext in enumerate(channel_ext):
                cep[chan] = cep[chan][label[chan]]
                label[chan] = label[chan][label[chan]]

        return cep, label


    def _features_chan(self, show, channel_ext, x):

        """Compelete the overwhole process of extracting the feature frames
        (LFCC or MFCC) from an audio signal.
        Speech Activity Detection, MFCC (or LFCC) extraction and normalization.
        Can include RASTA filtering, Short Term Gaussianization, MVN and delta
        computation.

        :param show: name of the file.
        """
        # Extract cepstral coefficients
        c = mfcc(x, fs=self.sampling_frequency,
                 lowfreq=self.lower_frequency,
                 maxfreq=self.higher_frequency,
                 nlinfilt=self.linear_filters,
                 nwin=self.window_size, nlogfilt=self.log_filters,
                 nceps=self.ceps_number, get_spec=self.spec, 
                 get_mspec=self.mspec)
        
        if self.ceps_number == 0 and self.mspec:
            cep  = c[3]
            label = self._vad(c[1], x, channel_ext, show)
            
        else:
            label = self._vad(c[1], x, channel_ext, show)
    
            cep = self._log_e(c)
            cep, label = self._rasta(cep, label)
            if self.delta or self.double_delta:
                cep = self._delta_and_2delta(cep)
            elif self.dct_pca:
                cep = pca_dct(cep, self.dct_pca_config[0], 
                              self.dct_pca_config[1], 
                              self.dct_pca_config[2])
            elif self.sdc:
                cep = shifted_delta_cepstral(cep, d=self.sdc_config[0], 
                                             P=self.sdc_config[1], 
                                             k=self.sdc_config[2])
        return cep, label


    def _log_e(self, c):
        """If required, add the log energy as last coefficient"""
        if self.log_e:
            logging.info('keep log_e')
            return np.hstack((c[1][:, np.newaxis], c[0]))
        else:
            logging.info('don\'t keep c0')
            return c[0]

    def _vad(self, logEnergy, x , channel_ext, show):
        """
        Apply Voice Activity Detection.
        :param x:
        :param channel:
        :param window_sample:
        :param channel_ext:
        :param show:
        :return:
        """
        label = None
        if self.vad is None:
            logging.info('no vad')
            label = np.array([True] * x.shape[0])
        elif self.vad == 'snr':
            logging.info('vad : snr')
            window_sample = int(self.window_size * self.sampling_frequency)
            label = vad_snr(x, self.snr, fs=self.sampling_frequency,
                            shift=self.shift, nwin=window_sample)
        elif self.vad == 'energy':
            logging.info('vad : energy')
            label = vad_energy(logEnergy, distribNb=3,
                               nbTrainIt=8, flooring=0.0001,
                               ceiling=1.5, alpha=0.1)
        elif self.vad == 'lbl':  # load existing labels as reference
            logging.info('vad : lbl')
            for ext in channel_ext:
                label_filename = os.path.join(self.label_dir, show + ext
                                              + self.label_file_extension)
                label = read_label(label_filename)
        else:
            logging.warrning('Wrong VAD type')
        return label

    def _rasta(self, cep, label):
        """
        Performs RASTA filtering if required.
        The two first frames are copied from the third to keep
        the length consistent
        !!! if vad is None: label[] is empty

        :param channel: name of the channel
        :return:
        """
        if self.rasta:
            logging.info('perform RASTA %s', self.rasta)
            cep = rasta_filt(cep)
            cep[:2, :] = cep[2, :]
            label[:2] = label[2]
            
        return cep, label

    def _delta_and_2delta(self, cep):
        """
        Add deltas and double deltas.
        :param cep: a matrix of cepstral cefficients
        
        :return: the cepstral coefficient stacked with deltas and double deltas
        """
        if self.delta:
            logging.info('add delta')
            delta = compute_delta(cep)
            cep = np.column_stack((cep, delta))
            #cep = np.column_stack((cep, compute_delta(cep)))
        if self.double_delta:
            logging.info('add delta delta')
            double_delta = compute_delta(delta)
            cep = np.column_stack((cep, double_delta))
            #cep = np.column_stack((cep, compute_delta(self.delta)))
        return cep


    def _normalize(self, label, cep):
        """
        Normalize features in place

        :param label:
        :return:
        """
        # Perform feature normalization on the entire session.
        if self.feat_norm is None:
            logging.info('no norm')
            pass
        elif self.feat_norm == 'cms':
            logging.info('cms norm')
            for chan, c in enumerate(cep):
                cms(cep[chan], label[chan])
        elif self.feat_norm == 'cmvn':
            logging.info('cmvn norm')
            for chan, c in enumerate(cep):
                cmvn(cep[chan], label[chan])
        elif self.feat_norm == 'stg':
            logging.info('stg norm')
            for chan, c in enumerate(cep):
<<<<<<< HEAD
                cep[chan] = stg(c, label=label[chan])
        elif self.feat_norm == 'cmvn_win':
            logging.info('cmvn_win norm')
            for chan, c in enumerate(cep):
                cep_sliding_norm(cep[chan], win=301, center=True, reduce=True)
        else:
            logging.warning('Wrong feature normalisation type')
        return cep
=======
                stg(cep[chan], label=label[chan])
        else:
            logging.warrning('Wrong feature normalisation type')
        #return cep
>>>>>>> 54ec53f0

    def load(self, show):
        """
        Load a cep from audio or mfcc file. This method loads all channels
        available in the file.
        
        :param show: the name of the show to load
        
        :return: the cep array and the label array
        """
        # test if features is already computed
        if self.show == show:
            # logging.debug('get precomputed mfcc: ' + show)
            return self.cep, self.label
        self.show = show
        if self.from_file == 'audio':
            logging.debug('compute MFCC: ' + show)
            logging.debug(self.__repr__())
            self.cep, self.label = self._features(show)
        else:
            if self.from_file == 'pickle':
                logging.debug('load pickle: ' + show)
                input_filename = os.path.join(self.input_dir.format(s=show),
                                              show + self.input_file_extension)
                self.cep = [read_pickle(input_filename)]
            elif self.from_file == 'spro4':
                logging.debug('load spro4: ' + show)
                input_filename = os.path.join(self.input_dir.format(s=show),
                                              show + self.input_file_extension)
                self.cep = [read_spro4(input_filename)]
            elif self.from_file == 'htk':
                logging.debug('load htk: ' + show)
                input_filename = os.path.join(self.input_dir.format(s=show),
                                              show + self.input_file_extension)
                self.cep = [read_htk(input_filename)[0]]
            else:
                raise Exception('unknown from_file value')

            # Load labels if needed
            input_filename = os.path.join(self.label_dir.format(s=show),
                                              show + self.label_file_extension)
            if os.path.isfile(input_filename):
                self.label = [read_label(input_filename)]
                if self.label[0].shape[0] < self.cep[0].shape[0]:
                    missing = np.zeros(np.abs(self.cep[0].shape[0] - self.label[0].shape[0]), dtype='bool')
                    self.label[0] = np.hstack((self.label[0], missing))
            else:
                self.label = [np.array([True] * self.cep[0].shape[0])]

        if self.filter is not None:
            self.cep[0] = self._filter(self.cep[0])
            if len(self.cep == 2):
                self.cep[1] = self._filter(self.cep[1])

        if not self.keep_all_features:
            logging.debug('!!! no keep all feature !!!')
            for chan in range(len(self.cep)):
                self.cep[chan] = self.cep[chan][self.label[chan]]
                self.label[chan] = self.label[chan][self.label[chan]]

        return self.cep, self.label

    def _filter(self, cep):
        """
        keep only the MFCC index present in the filter list
        :param cep:
        :return: return the list of MFCC given by filter list
        """
        if len(self.filter) == 0:
            raise Exception('filter list is empty')
        logging.debug('applied filter')
        return cep[:, self.filter]

    def save(self, show, filename, mfcc_format, and_label=True):
        """
        Save the cep array in file
        
        :param show: the name of the show to save (loaded if need)
        :param filename: the file name of the mffc file or a list of 2 filenames
            for the case of double channel files
        :param mfcc_format: format of the mfcc file taken in values
            ['pickle', 'spro4', 'htk']
        
        :raise: Exception if feature format is unknown
        """
        self.load(show)
        
        if len(self.cep) == 2:
            root, ext = os.path.splitext(filename)
            filename = [root + self.double_channel_extension[0] + ext, 
                        root + self.double_channel_extension[1] + ext]

        if mfcc_format.lower() == 'pickle':
            if len(self.cep) == 1 and self.cep[0].shape[0] > 0:
                logging.info('save pickle format: %s', filename)
                write_pickle(self.cep[0].astype(np.float32), filename)
            elif len(self.cep) == 2:
                logging.info('save pickle format: %s', filename[0])
                logging.info('save pickle format: %s', filename[1])
                if self.cep[0].shape[0] > 0:
                    write_pickle(self.cep[0].astype(np.float32), filename[0])
                if self.cep[1].shape[0] > 0:    
                    write_pickle(self.cep[1].astype(np.float32), filename[1])
        elif mfcc_format.lower() == 'text':
            if len(self.cep) == 1 and self.cep[0].shape[0] > 0:
                logging.info('save text format: %s', filename)
                np.savetxt(filename, self.cep)
            elif len(self.cep) == 2:
                logging.info('save text format: %s', filename[0])
                logging.info('save text format: %s', filename[1])
                if self.cep[0].shape[0] > 0:
                    np.savetxt(filename[0], self.cep[0])
                if self.cep[1].shape[0] > 0:    
                    np.savetxt(filename[1], self.cep[1])
        elif mfcc_format.lower() == 'spro4':
            if len(self.cep) == 1 and self.cep[0].shape[0] > 0:
                logging.info('save spro4 format: %s', filename)
                write_spro4(self.cep[0], filename)
            elif len(self.cep) == 2:
                logging.info('save spro4 format: %s', filename[0])
                logging.info('save spro4 format: %s', filename[1])
                if self.cep[0].shape[0] > 0:
                    write_spro4(self.cep[0], filename[0])
                if self.cep[1].shape[0] > 0:
                    write_spro4(self.cep[1], filename[1])
        elif mfcc_format.lower() == 'htk':
            if len(self.cep) == 1 and self.cep[0].shape[0] > 0:
                logging.info('save htk format: %s', filename)
                write_spro4(self.cep, filename)
            elif len(self.cep) == 2:
                logging.info('save htk format: %s', filename[0])
                logging.info('save htk format: %s', filename[1])
                if self.cep[0].shape[0] > 0:
                    write_htk(self.cep[0], filename[0])
                if self.cep[1].shape[0] > 0:
                    write_htk(self.cep[1], filename[1])
        else:
            raise Exception('unknown feature format')

        if and_label:
            if len(self.cep) == 1:
                output_filename = os.path.splitext(filename)[0] \
                                    + self.label_file_extension
                write_label(self.label[0], output_filename)
            elif len(self.cep) == 2:
                output_filename = [os.path.splitext(filename[0])[0] \
                                    + self.label_file_extension,
                                    os.path.splitext(filename[1])[0] \
                                    + self.label_file_extension]
                write_label(self.label[0], output_filename[0])
                write_label(self.label[1], output_filename[1])

    @process_parallel_lists
    def save_list(self, audio_file_list, feature_file_list, mfcc_format, feature_dir, 
                  feature_file_extension, and_label=False, numThread=1):
        """
        Function that takes a list of audio files and extract features
        
        :param audio_file_list: an array of string containing the name of the feature 
            files to load
        """
        logging.info(self)
        size = 0
        for audio_file, feature_file in zip(audio_file_list, feature_file_list):
            cep_filename = os.path.join(feature_dir, feature_file + 
                feature_file_extension)                    
            self.save(audio_file, cep_filename, mfcc_format, and_label)

    def dim(self):
        if self.show != 'empty':
            return self.cep[0].shape[1]
        dim = self.ceps_number
        if self.log_e:
            dim += 1
        if self.delta:
            dim *= 2
        if self.double_delta:
            dim *= 2
        logging.warning('cep dim computed using featureServer parameters')
        return dim

    def save_parallel(self, input_audio_list, output_feature_list, mfcc_format, feature_dir, 
                         feature_file_extension, and_label=False, numThread=1):
        """
        Extract features from audio file using parallel computation
        
        :param input_audio_list: an array of string containing the name 
            of the audio files to process
        :param output_feature_list: an array of string containing the 
            name of the features files to save
        :param numThread: number of parallel process to run
        """
        # Split the features to process for multi-threading
        loa = np.array_split(input_audio_list, numThread)
        lof = np.array_split(output_feature_list, numThread)
    
        jobs = []
        multiprocessing.freeze_support()
        for idx, feat in enumerate(loa):
            p = multiprocessing.Process(target=self.save_list,
                    args=(loa[idx], lof[idx], mfcc_format, feature_dir, 
                          feature_file_extension, and_label))                                       
            jobs.append(p)
            p.start()
        for p in jobs:
            p.join()

    def _load_and_stack_worker(self, input, output):
        """Load a list of feature files into a Queue object
        
        :param input: a Queue object
        :param output: a list of Queue objects to fill
        """
        while True:
            next_task = input.get()
            
            if next_task is None:
                # Poison pill means shutdown
                output.put(None)
                input.task_done()
                break
            
            #check which channel to keep from the file
            if next_task.endswith(self.double_channel_extension[0]) and \
                        (self.from_file == 'audio'):
                next_task = next_task[:-len(self.double_channel_extension[0])]
                output.put(self.load(next_task)[0][0])
            if next_task.endswith(self.double_channel_extension[1]) and \
                        self.from_file == 'audio':
                next_task = next_task[:-len(self.double_channel_extension[1])]
                output.put(self.load(next_task)[0][1])
            else:
                cep = self.load(next_task)[0][0]
                output.put(cep)
            
            input.task_done()

    #@profile
    def load_and_stack(self, fileList, numThread=1):
        """Load a list of feature files and stack them in a unique ndarray. 
        The list of files to load is splited in sublists processed in parallel
        
        :param fileList: a list of files to load
        :param numThread: numbe of thead (optional, default is 1)
        """
        #queue_in = Queue.Queue(maxsize=len(fileList)+numThread)
        queue_in = multiprocessing.JoinableQueue(maxsize=len(fileList)+numThread)
        queue_out = []
        
        # Start worker processes
        jobs = []
        for i in range(numThread):
            queue_out.append(multiprocessing.Queue())
            p = multiprocessing.Process(target=self._load_and_stack_worker, 
                                        args=(queue_in, queue_out[i]))
            #queue_out.append(Queue.Queue())
            #p = threading.Thread(target=self._load_and_stack_worker, 
            #                 args=(queue_in, queue_out[i]))
            jobs.append(p)
            p.start()
        
        # Submit tasks
        for task in fileList:
            queue_in.put(task)

        for task in range(numThread):
            queue_in.put(None)
        
        # Wait for all the tasks to finish
        queue_in.join()
                   
        output = []
        for q in queue_out:
            while True:
                data = q.get()
                if data is None:
                    break
                output.append(data)

        for p in jobs:
            p.join()
        all_cep = np.concatenate(output, axis=0)

        return all_cep

    #@profile
    def load_and_stack_threading(self, fileList, numThread=1):
        """Load a list of feature files and stack them in a unique ndarray. 
        The list of files to load is splited in sublists processed in parallel
        
        :param fileList: a list of files to load
        :param numThread: numbe of thead (optional, default is 1)
        """
        #queue_in = Queue.Queue(maxsize=len(fileList)+numThread)
        queue_in = multiprocessing.JoinableQueue(maxsize=len(fileList)+numThread)
        queue_out = []
        
        # Start worker processes
        jobs = []
        for i in range(numThread):
            queue_out.append(Queue.Queue())
            p = threading.Thread(target=self._load_and_stack_worker, 
                             args=(queue_in, queue_out[i]))
            jobs.append(p)
            p.start()
        
        # Submit tasks
        for task in fileList:
            queue_in.put(task)

        for task in range(numThread):
            queue_in.put(None)
        
        # Wait for all the tasks to finish
        queue_in.join()
                   
        output = []
        for q in queue_out:
            while True:
                data = q.get()
                if data is None:
                    break
                output.append(data)

        for p in jobs:
            p.join()
        all_cep = np.concatenate(output, axis=0)

        return all_cep<|MERGE_RESOLUTION|>--- conflicted
+++ resolved
@@ -655,21 +655,10 @@
         elif self.feat_norm == 'stg':
             logging.info('stg norm')
             for chan, c in enumerate(cep):
-<<<<<<< HEAD
-                cep[chan] = stg(c, label=label[chan])
-        elif self.feat_norm == 'cmvn_win':
-            logging.info('cmvn_win norm')
-            for chan, c in enumerate(cep):
-                cep_sliding_norm(cep[chan], win=301, center=True, reduce=True)
-        else:
-            logging.warning('Wrong feature normalisation type')
-        return cep
-=======
                 stg(cep[chan], label=label[chan])
         else:
             logging.warrning('Wrong feature normalisation type')
         #return cep
->>>>>>> 54ec53f0
 
     def load(self, show):
         """
