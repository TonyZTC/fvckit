--- conflicted
+++ resolved
@@ -379,12 +379,7 @@
         Si le nom du fichier d'entrée est totalement indépendant du show -> si feature_filename_structure ne contient pas "{}"
         on peut mettre à jour: self.audio_filename_structure pour entrer directement le nom du fichier de feature
         """
-<<<<<<< HEAD
-
-        if self.show == show and self.previous_load is not None:
-=======
         if self.show == show and self.start_stop == (start, stop)  and self.previous_load is not None:
->>>>>>> fbdb39e3
             logging.debug('return previous load')
             return self.previous_load
 
