--- conflicted
+++ resolved
@@ -414,14 +414,6 @@
         :return:
         """
 
-<<<<<<< HEAD
-=======
-        #channel = 0
-        #if show.endswith(self.double_channel_extension[1]):
-        #    channel = 1
-
-
->>>>>>> 1982724d
         """
         Si le nom du fichier d'entrée est totalement indépendant du show -> si feature_filename_structure ne contient pas "{}"
         on peut mettre à jour: self.audio_filename_structure pour entrer directement le nom du fichier de feature
