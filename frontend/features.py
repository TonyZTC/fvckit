# -*- coding: utf-8 -*-
#
# This file is part of SIDEKIT.
#
# SIDEKIT is a python package for speaker verification.
# Home page: http://www-lium.univ-lemans.fr/sidekit/
#
# SIDEKIT is a python package for speaker verification.
# Home page: http://www-lium.univ-lemans.fr/sidekit/
#    
# SIDEKIT is free software: you can redistribute it and/or modify
# it under the terms of the GNU LLesser General Public License as 
# published by the Free Software Foundation, either version 3 of the License, 
# or (at your option) any later version.
#
# SIDEKIT is distributed in the hope that it will be useful,
# but WITHOUT ANY WARRANTY; without even the implied warranty of
# MERCHANTABILITY or FITNESS FOR A PARTICULAR PURPOSE.  See the
# GNU Lesser General Public License for more details.
#
# You should have received a copy of the GNU Lesser General Public License
# along with SIDEKIT.  If not, see <http://www.gnu.org/licenses/>.

"""
Copyright 2014-2015 Anthony Larcher and Sylvain Meignier

:mod:`frontend` provides methods to process an audio signal in order to extract
useful parameters for speaker verification.
"""

__author__ = "Anthony Larcher and Sylvain Meignier"
__copyright__ = "Copyright 2014-2015 Anthony Larcher and Sylvain Meignier"
__license__ = "LGPL"
__maintainer__ = "Anthony Larcher"
__email__ = "anthony.larcher@univ-lemans.fr"
__status__ = "Production"
__docformat__ = 'reStructuredText'


import numpy as np
import scipy
from scipy.signal import hamming
from scipy.fftpack.realtransforms import dct
from sidekit.frontend.vad import *
from sidekit.frontend.io import *
from sidekit.frontend.normfeat import *
#from memory_profiler import profile
import gc

def hz2mel(f):
    """Convert an array of frequency in Hz into mel.
    
    :param f: frequency to convert
    
    :return: the equivalene on the mel scale.
    """
    return 1127.01048 * np.log(f/700.0 +1)


def mel2hz(m):
    """Convert an array of mel values in Hz.
    
    :param m: ndarray of frequencies to convert in Hz.
    
    :return: the equivalent values in Hertz.
    """
    return (np.exp(m / 1127.01048) - 1) * 700.0


def compute_delta(features, win=3, method='filter', 
          filt=np.array([.25, .5, .25, 0, -.25, -.5, -.25])):
    """features is a 2D-ndarray  each row of features is a a frame
    
    :param features: the feature frames to compute the delta coefficients
    :param win: parameter that set the length of the computation window.
            The eize of the window is (win x 2) + 1
    :param methods: method used to compute the delta coefficients
        can be diff or filter
    :param filt: definition of the filter to use in "filter" mode, default one
        is similar to SPRO4:  filt=np.array([.2, .1, 0, -.1, -.2])
        
    :return: the delta coefficients computed on the original features.
    """
    # First and last features are appended to the begining and the end of the 
    # stream to avoid border effect
    x = np.zeros((features.shape[0] + 2* win, features.shape[1]))
    x[:win, :] = features[0, :]
    x[win:-win,:] = features
    x[-win:, :] = features[-1, :]

    delta = np.zeros(x.shape)
    
    if method == 'diff':
        filt = np.zeros(2 * win + 1)
        filt[0] = -1
        filt[-1] = 1

    for i in range(features.shape[1]):
        delta[:, i] = np.convolve(features[:, i], filt)

    return delta[win:-win, :]

    
def pca_dct(cep, left_ctx=12, right_ctx=12, P=None):
    """Apply DCT PCA as in [McLaren 2015] paper:
    Mitchell McLaren and Yun Lei, 'Improved Speaker Recognition 
    Using DCT coefficients as features' in ICASSP, 2015
    
    A 1D-dct is applied to the cepstral coefficients on a temporal
    sliding window.
    The resulting matrix is then flatten and reduced by using a Principal
    Component Analysis.
    
    :param cep: a matrix of cepstral cefficients, 1 line per feature vector
    :param P: a PCA matrix trained on a developpment set to reduce the 
       dimension of the features. P is a portait matrix
    """
    y = np.r_[np.resize(cep[0, :], (left_ctx,cep.shape[1])),
                         cep, 
                         np.resize(cep[-1, :], (right_ctx,cep.shape[1]))]
    
    ceps = framing(y, left_ctx+1+right_ctx).transpose(0,2,1)
    dct_temp = (dct_basis(left_ctx+1+right_ctx, left_ctx+1+right_ctx)).T
    if P is None:
        P = np.eye(dct_temp.shape[0] * cep.shape[1])
    return (np.dot(ceps.reshape(-1,dct_temp.shape[0]), 
                  dct_temp).reshape(ceps.shape[0], -1)).dot(P) 
   
   
def shifted_delta_cepstral(cep, d=1, P=3, k=7):
    """
    Compute the Shifted-Delta-Cepstral features for language identification
    
    :param cep: matrix of feature, 1 vector per line
    :param d: represents the time advance and delay for the delta computation
    :param k: number of delta-cepstral blocks whose delta-cepstral 
       coefficients are stacked to form the final feature vector
    :param P: time shift between consecutive blocks.
    
    return: cepstral coefficient concatenated with shifted deltas
    """
    
    y = np.r_[np.resize(cep[0, :], (d,cep.shape[1])),
                         cep, 
                         np.resize(cep[-1, :], (k*3+d,cep.shape[1]))]    
    
    delta = compute_delta(y, win=d, method='diff')
    
    sdc = np.empty((cep.shape[0], cep.shape[1] * k))
    
    idx = np.zeros(len(sdc), dtype='bool')
    for ii in range(k):
        idx[d + ii * P] = True
    for ff in range(len(cep)):
        sdc[ff, :] = delta[idx, :].reshape(1, -1)
        idx = np.roll(idx, 1)
    return np.hstack((cep, sdc))
    

def trfbank(fs, nfft, lowfreq, maxfreq, nlinfilt, nlogfilt, midfreq=1000):
    """Compute triangular filterbank for cepstral coefficient computation.
    
    :param fs: sampling frequency of the original signal.
    :param nfft: number of points for the Fourier Transform
    :param lowfreq: lower limit of the frequency band filtered 
    :param maxfreq: higher limit of the frequency band filtered
    :param nlinfilt: number of linear filters to use in low frequencies
    :param  nlogfilt: number of log-linear filters to use in high frequencies
    :param midfreq: frequency boundary between linear and log-linear filters
    
    :return: the filter bank and the central frequencies of each filter
    """
    # Total number of filters
    nfilt = nlinfilt + nlogfilt

    #------------------------
    # Compute the filter bank
    #------------------------
    # Compute start/middle/end points of the triangular filters in spectral
    # domain
    freqs = np.zeros(nfilt + 2)
    if nlogfilt == 0:
        linsc = (maxfreq - lowfreq)/ (nlinfilt + 1)
        freqs[:nlinfilt  + 2] = lowfreq + np.arange(nlinfilt + 2) * linsc
    elif (nlinfilt == 0):
        lowMel = hz2mel(lowfreq)
        maxMel = hz2mel(maxfreq)
        mels = np.zeros(nlogfilt+2)
        mels[nlinfilt:]
        melsc = (maxMel - lowMel)/ (nfilt + 1)
        mels[:nlogfilt + 2] = lowMel + np.arange(nlogfilt + 2) * melsc
        # Back to the frequency domain
        freqs = mel2hz(mels)
    else:
        # Compute linear filters on [0;1000Hz]
        linsc = (min([midfreq,maxfreq]) - lowfreq)/ (nlinfilt + 1)
        freqs[:nlinfilt] = lowfreq + np.arange(nlinfilt) * linsc
        # Compute log-linear filters on [1000;maxfreq]
        lowMel = hz2mel(min([1000,maxfreq]))
        maxMel = hz2mel(maxfreq)
        mels = np.zeros(nlogfilt+2)
        melsc = (maxMel - lowMel)/ (nlogfilt + 1)
        
        # Verify that mel2hz(melsc)>linsc
        while (mel2hz(melsc)<linsc):
            logging.debug('nlinfilt = ',nlinfilt,' nlogfilt = ',nlogfilt,' ne fonctionne pas')
            # in this case, we add a linear filter
            nlinfilt += 1
            nlogfilt -= 1
            freqs[:nlinfilt] = lowfreq + np.arange(nlinfilt) * linsc
            lowMel = hz2mel(freqs[nlinfilt-1]+2*linsc)
            maxMel = hz2mel(maxfreq)
            mels = np.zeros(nlogfilt+2)
            melsc = (maxMel - lowMel)/ (nlogfilt + 1)

        mels[:nlogfilt + 2] = lowMel + np.arange(nlogfilt + 2) * melsc
        # Back to the frequency domain
        freqs[nlinfilt:] = mel2hz(mels)

    heights = 2./(freqs[2:] - freqs[0:-2])

    # Compute filterbank coeff (in fft domain, in bins)
    fbank = np.zeros((nfilt, np.floor(nfft/2)+1))
    # FFT bins (in Hz)
    nfreqs = np.arange(nfft) / (1. * nfft) * fs
    
    for i in range(nfilt):
        low = freqs[i]
        cen = freqs[i+1]
        hi = freqs[i+2]
    
        lid = np.arange(np.floor(low * nfft / fs) + 1,
                        np.floor(cen * nfft / fs) + 1, dtype=np.int)
        lslope = heights[i] / (cen - low)
        rid = np.arange(np.floor(cen * nfft / fs) + 1,
                        min(np.floor(hi * nfft / fs) + 1,nfft), dtype=np.int)
        rslope = heights[i] / (hi - cen)
        fbank[i][lid] = lslope * (nfreqs[lid] - low)
        fbank[i][rid[:-1]] = rslope * (hi - nfreqs[rid[:-1]])

    return fbank, freqs


def mfcc(input, lowfreq=100, maxfreq=8000, nlinfilt=0, nlogfilt=24,
         nwin=0.025, fs=16000, nceps=13, midfreq = 1000, shift=0.01,
         get_spec=False, get_mspec=False):
    """Compute Mel Frequency Cepstral Coefficients.

    :param input: input signal from which the coefficients are computed. 
            Input audio is supposed to be RAW PCM 16bits
    :param lowfreq: lower limit of the frequency band filtered. 
            Default is 100Hz.
    :param maxfreq: higher limit of the frequency band filtered.
            Default is 8000Hz.
    :param nlinfilt: number of linear filters to use in low frequencies.
            Default is 0.
    :param nlogfilt: number of log-linear filters to use in high frequencies.
            Default is 24.
    :param nwin: length of the sliding window in milliseconds
            Default is 0.025.
    :param fs: sampling frequency of the original signal. Default is 16000Hz.
    :param nceps: number of cepstral coefficients to extract. 
            Default is 13.
    :param midfreq: frequency boundary between linear and log-linear filters.
            Default is 1000Hz.
    :param shift: shift between two analyses. Default is 0.01 (10ms).

    :return: the cepstral coefficients in a ndaray as well as 
            the Log-spectrum in the mel-domain in a ndarray.

    .. note:: MFCC are computed as follows:
        
            - Pre-processing in time-domain (pre-emphasizing)
            - Compute the spectrum amplitude by windowing with a Hamming window
            - Filter the signal in the spectral domain with a triangular filter-bank, whose filters are approximatively linearly spaced on the mel scale, and have equal bandwith in the mel scale
            - Compute the DCT of the log-spectrom
            - Log-energy is returned as first coefficient of the feature vector.
    
    For more details, refer to [Davis80]_.
    """


    # Pre-emphasis factor (to take into account the -6dB/octave rolloff of the
    # radiation at the lips level
    prefac = 0.97
    logging.debug('pre emphasis')
    extract = pre_emphasis(input, prefac)

    # Compute the overlap of frames and cut the signal in frames of length nwin
    # overlaping by "overlap" samples
    logging.debug('axis')
    window_length = int(round(nwin*fs))
    w = hamming(window_length, sym=0)
    overlap = window_length - int(shift * fs)
    framed = segment_axis(extract, window_length, overlap)

    l = framed.shape[0]
    nfft = 2**int(np.ceil(np.log2(window_length)))    
    
    spec = np.ones((l, nfft/2+1))
    logEnergy = np.ones(l)

    dec = 10000
    start = 0
    stop = min(dec, l)
    while start < l:
        # logging.debug('fft start: %d stop: %d', start, stop)
        # Compute the spectrum magnitude
        tmp = framed[start:stop,:] * w
        spec[start:stop,:] = np.abs(np.fft.rfft(tmp, nfft, axis=-1))

        # Compute the log-energy of each frame
        logEnergy[start:stop] = 2.0 * np.log(np.sqrt(np.sum(np.square(tmp), axis=1)))
        start = stop
        stop = min(stop + dec, l)

    del framed
    del extract

    # Filter the spectrum through the triangle filterbank
    # Prepare the hamming window and the filter bank
    logging.debug('trf bank')
    fbank = trfbank(fs, nfft, lowfreq, maxfreq, nlinfilt, nlogfilt)[0]
    #mspec = np.log(np.maximum(1.0, np.dot(spec, fbank.T)))
    mspec = np.log(np.dot(spec, fbank.T))
    del fbank

    logging.debug('dct')

    # Use the DCT to 'compress' the coefficients (spectrum -> cepstrum domain)
    # The C0 term is removed as it is the constant term
    ceps = dct(mspec, type=2, norm='ortho', axis=-1)[:, 1:nceps + 1]
    lst = list()
    lst.append(ceps)
    lst.append(logEnergy)
    if get_spec:
        lst.append(spec)
    else:
        lst.append(None)
        del spec
    if get_mspec:
        lst.append(mspec)
    else:
        lst.append(None)
        del mspec

    return lst

############
#Ask permission to LUKAS
def framing(a, window, shift=1):
    """
    a is a matrix of features, one feature per line
    window is the size of the sliding window (in number of features)$
    
    assume that left and right context have been added to the sequence of features
    """
    shape = ((a.shape[0] - window) / shift + 1, window) + a.shape[1:]
    strides = (a.strides[0]*shift,a.strides[0]) + a.strides[1:]
    return np.lib.stride_tricks.as_strided(a, shape=shape, strides=strides)
    

def dct_basis(nbasis, length):
    return scipy.fftpack.idct(np.eye(nbasis, length), norm='ortho')


def get_trap(X, left_ctx=15, right_ctx=15, dct_nb=16):
    X = framing(X, left_ctx+1+right_ctx).transpose(0,2,1)
    hamming_dct = (dct_basis(dct_nb, left_ctx+right_ctx+1)*np.hamming(left_ctx+right_ctx+1)).T.astype("float32")
    return np.dot(X.reshape(-1,hamming_dct.shape[0]), hamming_dct).reshape(X.shape[0], -1)

def get_context(X, left_ctx=7, right_ctx=7, hamming=False):
<<<<<<< HEAD
    X = framing(X, left_ctx+1+right_ctx).reshape(-1,(left_ctx+1+right_ctx)*X.shape[1])
    return X





=======
    X = framing(feat, left_ctx+1+right_ctx).reshape(-1,(left_ctx+1+right_ctx)*X.shape[1])
    return X
>>>>>>> 324b76a7
<|MERGE_RESOLUTION|>--- conflicted
+++ resolved
@@ -370,7 +370,6 @@
     return np.dot(X.reshape(-1,hamming_dct.shape[0]), hamming_dct).reshape(X.shape[0], -1)
 
 def get_context(X, left_ctx=7, right_ctx=7, hamming=False):
-<<<<<<< HEAD
     X = framing(X, left_ctx+1+right_ctx).reshape(-1,(left_ctx+1+right_ctx)*X.shape[1])
     return X
 
@@ -378,7 +377,3 @@
 
 
 
-=======
-    X = framing(feat, left_ctx+1+right_ctx).reshape(-1,(left_ctx+1+right_ctx)*X.shape[1])
-    return X
->>>>>>> 324b76a7
