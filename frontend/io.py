--- conflicted
+++ resolved
@@ -114,13 +114,6 @@
 
 def read_wav(input_file_name):
     """
-<<<<<<< HEAD
-    framerate, sig = wavfile.read(inputFileName)
-    return (sig/1.).astype(PARAM_TYPE), framerate
-    #return (sig/32768.).astype(PARAM_TYPE), framerate
-=======
->>>>>>> 748f5365
-
     :param input_file_name:
     :return:
     """
