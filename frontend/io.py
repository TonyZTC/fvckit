# -*- coding: utf-8 -*-
#
# This file is part of SIDEKIT.
#
# SIDEKIT is a python package for speaker verification.
# Home page: http://www-lium.univ-lemans.fr/sidekit/
#
# SIDEKIT is a python package for speaker verification.
# Home page: http://www-lium.univ-lemans.fr/sidekit/
#    
# SIDEKIT is free software: you can redistribute it and/or modify
# it under the terms of the GNU LLesser General Public License as 
# published by the Free Software Foundation, either version 3 of the License, 
# or (at your option) any later version.
#
# SIDEKIT is distributed in the hope that it will be useful,
# but WITHOUT ANY WARRANTY; without even the implied warranty of
# MERCHANTABILITY or FITNESS FOR A PARTICULAR PURPOSE.  See the
# GNU Lesser General Public License for more details.
#
# You should have received a copy of the GNU Lesser General Public License
# along with SIDEKIT.  If not, see <http://www.gnu.org/licenses/>.

"""
Copyright 2014-2016 Anthony Larcher

:mod:`frontend` provides methods to process an audio signal in order to extract
useful parameters for speaker verification.
"""
import numpy as np
import struct
import math
import os
import decimal
import wave
import logging
import audioop
from scipy.io import wavfile
from scipy.signal import decimate
from sidekit.sidekit_io import *

from sidekit import param_type

try:
    import h5py
    h5py_loaded = True
except ImportError:
    h5py_loaded = False

__author__ = "Anthony Larcher"
__copyright__ = "Copyright 2014-2016 Anthony Larcher"
__license__ = "LGPL"
__maintainer__ = "Anthony Larcher"
__email__ = "anthony.larcher@univ-lemans.fr"
__status__ = "Production"
__docformat__ = 'reStructuredText'


@check_path_existance
def write_pcm(data, outputFileName):
    """Write signal to single channel PCM 16 bits
    
    :param data: audio signal to write in a RAW PCM file.
    :param outputFileName: name of the file to write
    """
    with open(outputFileName, 'wb') as of:
        if np.abs(data).max() < 1.:
            data = np.around(data * 16384,decimals=0).astype('int16')
        of.write(struct.pack('<' + 'h' * data.shape[0], *data))


def read_pcm(inputFileName):
    """Read signal from single channel PCM 16 bits

    :param inputFileName: name of the PCM file to read.
    
    :return: the audio signal read from the file in a ndarray.
    """
    with open(inputFileName, 'rb') as f:
        f.seek(0, 2)  # Go to te end of the file
        # get the sample count
        sampleCount = int(f.tell() / 2)
        f.seek(0, 0)  # got to the begining of the file
        data = np.asarray(struct.unpack('<' + 'h' * sampleCount, f.read()))
    return (data/32768.0).astype(param_type)


def read_wav(inputFileName):
    """Read signal from a wave file PCM 16 bits
    
    :param inputFileName: name of the PCM file to read.
    
    :return: the audio signal read from the file in a ndarray.
    """
    framerate, sig = wavfile.read(inputFileName)
    return (sig/32768.).astype(param_type), framerate


def pcmu2lin(p, s=4004.189931):
    """Convert Mu-law PCM to linear X=(P,S)
    lin = pcmu2lin(pcmu) where pcmu contains a vector
    of mu-law values in the range 0 to 255.
    No checking is performed to see that numbers are in this range.

    Output values are divided by the scale factor s:

        s		Output Range
        1		+-8031	(integer values)
        4004.2	+-2.005649 (default)
        8031		+-1
        8159		+-0.9843118 (+-1 nominal full scale)

    The default scaling factor 4004.189931 is equal to
    sqrt((2207^2 + 5215^2)/2) this follows ITU standard G.711.
    The sine wave with PCM-Mu values [158 139 139 158 30 11 11 30]
    has a mean square value of unity corresponding to 0 dBm0.
    :param p: input signal encoded in PCM mu-law to convert
    :param s: conversion value from mu-scale oto linear scale
    """
    t = 4 / s
    m = 15 - (p % 16)
    q = np.floor(p // 128)
    e = (127 - p - m + 128 * q) / 16
    x = (m + 16.5) * np.power(2, e) - 16.5
    z = (q - 0.5) * x * t
    return z


def read_sph(inputFileName, mode='p'):
    """
    Read a SPHERE audio file

    :param inputFileName: name of the file to read
    :param mode: specifies the following (\* =default)
    
    .. note::
    
        - Scaling:
        
            - 's'    Auto scale to make data peak = +-1 (use with caution if reading in chunks)
            - 'r'    Raw unscaled data (integer values)
            - 'p'    Scaled to make +-1 equal full scale
            - 'o'    Scale to bin centre rather than bin edge (e.g. 127 rather than 127.5 for 8 bit values,
                     can be combined with n+p,r,s modes)
            - 'n'    Scale to negative peak rather than positive peak (e.g. 128.5 rather than 127.5 for 8 bit values,
                     can be combined with o+p,r,s modes)

        - Format
       
           - 'l'    Little endian data (Intel,DEC) (overrides indication in file)
           - 'b'    Big endian data (non Intel/DEC) (overrides indication in file)

       - File I/O
       
           - 'f'    Do not close file on exit
           - 'd'    Look in data directory: voicebox('dir_data')
           - 'w'    Also read the annotation file \*.wrd if present (as in TIMIT)
           - 't'    Also read the phonetic transcription file \*.phn if present (as in TIMIT)

        - NMAX     maximum number of samples to read (or -1 for unlimited [default])
        - NSKIP    number of samples to skip from start of file (or -1 to continue from previous read when FFX
                   is given instead of FILENAME [default])

    :return: a tupple such that (Y, FS)
    
    .. note::
    
        - Y data matrix of dimension (samples,channels)
        - FS         sample frequency in Hz
        - WRD{\*,2}  cell array with word annotations: WRD{\*,:)={[t_start t_end],'text'} where times are in seconds
                     only present if 'w' option is given
        - PHN{\*,2}  cell array with phoneme annotations: PHN{\*,:)={[t_start	t_end],'phoneme'} where times
                     are in seconds only present if 't' option is present
        - FFX        Cell array containing

            1. filename
            2. header information
        
            1. first header field name
            2. first header field value
            3. format string (e.g. NIST_1A)
            4. 
                1. file id
                2. current position in file
                3. dataoff    byte offset in file to start of data
                4. order  byte order (l or b)
                5. nsamp    number of samples
                6. number of channels
                7. nbytes    bytes per data value
                8. bits    number of bits of precision
                9. fs	sample frequency
                10. min value
                11. max value
                12. coding 0=PCM,1=uLAW + 0=no compression, 0=shorten,20=wavpack,30=shortpack
                13. file not yet decompressed
                
            5. temporary filename

    If no output parameters are specified,
    header information will be printed.
    The code to decode shorten-encoded files, is 
    not yet released with this toolkit.
    """
    codings = dict([('pcm', 1), ('ulaw', 2)])
    compressions = dict([(',embedded-shorten-', 1),
                         (',embedded-wavpack-', 2),
                         (',embedded-shortpack-', 3)])
    BYTEORDER = 'l'
    endianess = dict([('l', '<'), ('b', '>')])

    if not mode == 'p':
        mode = [mode, 'p']
    k = list((m >= 'p') & (m <= 's') for m in mode)
    # scale to input limits not output limits
    mno = all([m != 'o' for m in mode])
    sc = ''
    if k[0]:
        sc = mode[0]
    # Get byte order (little/big endian)
    if any([m == 'l' for m in mode]):
        BYTEORDER = 'l'
    elif any([m == 'b' for m in mode]):
        BYTEORDER = 'b'
    ffx = ['', '', '', '', '']

    if isinstance(inputFileName, str):
        if os.path.exists(inputFileName):
            fid = open(inputFileName, 'rb')
        elif os.path.exists("".join((inputFileName, '.sph'))):
            inputFileName = "".join((inputFileName, '.sph'))
            fid = open(inputFileName, 'rb')
        else:
            raise Exception('Cannot find file {}'.format(inputFileName))
        ffx[0] = inputFileName
    elif not isinstance(inputFileName, str):
        ffx = inputFileName
    else:
        fid = inputFileName

    # Read the header
    if ffx[3] == '':
        fid.seek(0, 0)  # go to the begining of the file
        l1 = fid.readline().decode("utf-8")
        l2 = fid.readline().decode("utf-8")
        if not (l1 == 'NIST_1A\n') & (l2 == '   1024\n'):
            logging.warning('File does not begin with a SPHERE header')
        ffx[2] = l1.rstrip()
        hlen = int(l2[3:7])
        hdr = {}
        while True:  # Read the header and fill a dictionary
            st = fid.readline().decode("utf-8").rstrip()
            if st[0] != ';':
                elt = st.split(' ')
                if elt[0] == 'end_head':
                    break
                if elt[1][0] != '-':
                    logging.warning('Missing ''-'' in SPHERE header')
                    break
                if elt[1][1] == 's':
                    hdr[elt[0]] = elt[2]
                elif elt[1][1] == 'i':
                    hdr[elt[0]] = int(elt[2])
                else:
                    hdr[elt[0]] = float(elt[2])

        if 'sample_byte_format' in list(hdr.keys()):
            if hdr['sample_byte_format'][0] == '0':
                bord = 'l'
            else:
                bord = 'b'
            if (bord != BYTEORDER) & all([m != 'b' for m in mode]) \
                    & all([m != 'l' for m in mode]):
                BYTEORDER = bord

        icode = 0  # Get encoding, default is PCM
        if 'sample_coding' in list(hdr.keys()):
            icode = -1  # unknown code
            for coding in list(codings.keys()):
                if hdr['sample_coding'].startswith(coding):
                    # is the signal compressed
                    # if len(hdr['sample_coding']) > codings[coding]:
                    if len(hdr['sample_coding']) > len(coding):
                        for compression in list(compressions.keys()):
                            if hdr['sample_coding'].endswith(compression):
                                icode = 10 * compressions[compression] \
                                        + codings[coding] - 1
                                break
                    else:  # if the signal is not compressed
                        icode = codings[coding] - 1
                        break
        # initialize info of the files with default values
        info = [fid, 0, hlen, ord(BYTEORDER), 0, 1, 2, 16, 1, 1, -1, icode]
        # Get existing info from the header
        if 'sample_count' in list(hdr.keys()):
            info[4] = hdr['sample_count']
        if not info[4]:  # if no info sample_count or zero
            # go to the end of the file
            fid.seek(0, 2)  # Go to te end of the file
            # get the sample count
            info[4] = int(math.floor((fid.tell() - info[2]) / (info[5] * info[6])))  # get the sample_count
        if 'channel_count' in list(hdr.keys()):
            info[5] = hdr['channel_count']
        if 'sample_n_bytes' in list(hdr.keys()):
            info[6] = hdr['sample_n_bytes']
        if 'sample_sig_bits' in list(hdr.keys()):
            info[7] = hdr['sample_sig_bits']
        if 'sample_rate' in list(hdr.keys()):
            info[8] = hdr['sample_rate']
        if 'sample_min' in list(hdr.keys()):
            info[9] = hdr['sample_min']
        if 'sample_max' in list(hdr.keys()):
            info[10] = hdr['sample_max']

        ffx[1] = hdr
        ffx[3] = info
    info = ffx[3]
    ksamples = info[4]
    if ksamples > 0:
        fid = info[0]
        if (icode >= 10) & (ffx[4] == ''):  # read compressed signal
            # need to use a script with SHORTEN
            raise Exception('compressed signal, need to unpack in a script with SHORTEN')
        info[1] = ksamples
        # use modes o and n to determine effective peak
        pk = 2 ** (8 * info[6] - 1) * (1 + (float(mno) / 2 - int(all([m != 'b'
                                                                      for m in
                                                                      mode]))) / 2 **
                                       info[7])
        fid.seek(1024)  # jump after the header
        nsamples = info[5] * ksamples
        if info[6] < 3:
            if info[6] < 2:
                logging.debug('Sphere i1 PCM')
                y = np.fromfile(fid, endianess[BYTEORDER]+"i1", -1)
                if info[11] % 10 == 1:
                    if y.shape[0] % 2:
                        y = np.frombuffer(audioop.ulaw2lin(
                                np.concatenate((y, np.zeros(1, 'int8'))), 2), 
                                np.int16)[:-1]/32768.
                    else:
                        y = np.frombuffer(audioop.ulaw2lin(y, 2), np.int16)/32768.
                    pk = 1.
                else:
                    #y -= 128
                    y = y - 128
            else:
                logging.debug('Sphere i2')
                y = np.fromfile(fid, endianess[BYTEORDER]+"i2", -1)
        else:  # non verifie
            if info[6] < 4:
                y = np.fromfile(fid, endianess[BYTEORDER]+"i1", -1)
                y = y.reshape(nsamples, 3).transpose()
                y = (np.dot(np.array([1, 256, 65536]), y) - (np.dot(y[2, :], 2 ** (-7)).astype(int) * 2 ** 24))
            else:
                y = np.fromfile(fid, endianess[BYTEORDER]+"i4", -1)

        if sc != 'r':
            if sc == 's':
                if info[9] > info[10]:
                    info[9] = np.min(y)
                    info[10] = np.max(y)
                sf = 1 / np.max(list(list(map(abs, info[9:11])), axis=0))
            else:
                sf = 1 / pk
            #y *= sf
            y = sf * y

        if info[5] > 1:
            y = y.reshape(ksamples, info[5])
    else:
        y = np.array([])
    if mode != 'f':
        fid.close()
        info[0] = -1
        if not ffx[4] == '':
            pass  # VERIFY SCRIPT, WHICH CASE IS HANDLED HERE
    return y.astype(param_type), int(info[8])


def read_audio(inputFileName, fs=None):
    """ Read a 1 or 2-channel audio file in SPHERE, WAVE or RAW PCM format.
    The format is determined from the file extension.
    If the sample rate read from the file is a multiple of the one given
    as parameter, we apply a decimation function to subsample the signal.
    
    :param inputFileName: name of the file to read from
    :param fs: sampling frequency in Hz, default is 16000

    :return: the signal as a numpy array and the sampling frequency
    """
    if fs is None:
        raise TypeError("Expected sampling frequency required in sidekit.frontend.io.read_audio")
    ext = os.path.splitext(inputFileName)[-1]
    if ext.lower() == '.sph':
        sig, read_fs = read_sph(inputFileName, 'p')

    elif ext.lower() == '.wav' or ext.lower() == '.wave':
        sig, read_fs = read_wav(inputFileName)
    elif ext.lower() == '.pcm' or ext.lower() == '.raw':
        sig = read_pcm(inputFileName)
        read_fs = fs
    else:
        logging.warning('Unknown extension of audio file')
        sig = None
        fs = None
    if fs > read_fs:
         print("Warning in read_audio, up-sampling function is not implemented yet!")
    elif read_fs % float(fs) == 0 and not fs == read_fs:
        sig = decimate(sig, int(read_fs / float(fs)), n=None, ftype='iir', axis=0)
    return sig.astype(param_type), fs


@check_path_existance
def write_label(label,
                outputFileName,
                selectedLabel='speech',
                framePerSecond=100):
    """Save labels in ALIZE format

    :param outputFileName: name of the file to write to
    :param label: label to write in the file given as a ndarray of boolean
    :param selectedLabel: label to write to the file. Default is 'speech'.
    :param framePerSecond: number of frame per seconds. Used to convert
            the frame number into time. Default is 100.
    """
    if label.shape[0] > 0:
        bits = label[:-1] ^ label[1:]
        # convert true value into a list of feature indexes
        # append 0 at the beginning of the list, append the last index to the list
        idx = [0] + (np.arange(len(bits))[bits] + 1).tolist() + [len(label)]
        fs = decimal.Decimal(1) / decimal.Decimal(framePerSecond)
        # for each pair of indexes (idx[i] and idx[i+1]), create a segment
        with open(outputFileName, 'w') as fid:
            for i in range(~label[0], len(idx) - 1, 2):
                fid.write('{} {} {}\n'.format(str(idx[i]*fs),
                                              str(idx[i + 1]*fs), selectedLabel))


def read_label(inputFileName, selectedLabel='speech', framePerSecond=100):
    """Read label file in ALIZE format

    :param inputFileName: the label file name
    :param selectedLabel: the label to return. Default is 'speech'.
    :param framePerSecond: number of frame per seconds. Used to convert 
            the frame number into time. Default is 100.

    :return: a logical array
    """
    with open(inputFileName) as f:
        segments = f.readlines()

    if len(segments) == 0:
        lbl = np.zeros(0).astype(bool)
    else:
        # initialize the length from the last segment's end
        foo1, stop, foo2 = segments[-1].rstrip().split()
        lbl = np.zeros(int(float(stop) * 100)).astype(bool)
    
        begin = np.zeros(len(segments))
        end = np.zeros(len(segments))
    
        for s in range(len(segments)):
            start, stop, label = segments[s].rstrip().split()
            if label == selectedLabel:
                begin[s] = int(round(float(start) * framePerSecond))
                end[s] = int(round(float(stop) * framePerSecond))
                lbl[begin[s]:end[s]] = True
    return lbl


def read_spro4(inputFileName,
               labelFileName="",
               selectedLabel="",
               framePerSecond=100):
    """Read a feature stream in SPRO4 format 
    
    :param inputFileName: name of the feature file to read from
    :param labelFileName: name of the label file to read if required.
        By Default, the method assumes no label to read from.    
    :param selectedLabel: label to select in the label file. Default is none.
    :param framePerSecond: number of frame per seconds. Used to convert 
            the frame number into time. Default is 0.
    
    :return: a sequence of features in a ndarray
    """
    with open(inputFileName, 'rb') as f:

        tmpS = struct.unpack("8c", f.read(8))
        S = ()
        for i in range(len(tmpS)):
            S = S + (tmpS[i].decode("utf-8"),)
        f.seek(0, 2)  # Go to te end of the file
        size = f.tell()  # get the position
        f.seek(0, 0)  # go back to the begining of the file
        headsize = 0

        if "".join(S) == '<header>':
            # swap empty header for general header the code need changing
            struct.unpack("19b", f.read(19))
            headsize = 19

        dim = struct.unpack("H", f.read(2))[0]
        struct.unpack("4b", f.read(4))
        struct.unpack("f", f.read(4))
        nframes = int(math.floor((size - 10 - headsize) / (4 * dim)))

        features = np.asarray(struct.unpack('f' * nframes * dim,
                                            f.read(4 * nframes * dim)))
        features.resize(nframes, dim)

    lbl = np.ones(np.shape(features)[0]).astype(bool)
    if not labelFileName == "":
        lbl = read_label(labelFileName, selectedLabel, framePerSecond)

    features = features[lbl, :]
    return features.astype(param_type)


def read_hdf5_segment(filename, feature_id, mask, start, end):
    """Read a segment from a stream in HDF5 format. Return the features in the
    range start:end
    In case the start and end cannot be reached, the first or last feature are copied
    so that the length of the returned segment is always end-start

    :param fh: file handler of an open HDF5 file
    :param feature_id: identifier of the dataset in the HDF5 file
    :param mask:
    :param start:
    :param end:
    :return:read_hdf5_segment
    """
    with h5py.File(filename, "r") as fh:
        nframes, feat_size = fh[feature_id].shape

        # Check that the segment is within the range of the file
        s, e = max(0, start), min(nframes, end)
        features = fh[feature_id][s:e, mask]
        if start < 0 or end > nframes:  # repeat first or/and last frame as required
            features = np.r_[np.repeat(features[[0]], s-start, axis=0), features, np.repeat(features[[-1]], end-e, axis=0)]
        return features


def read_spro4_segment(inputFileName, start=0, end=None):
    """Read a segment from a stream in SPRO4 format. Return the features in the
    range start:end
    In case the start and end cannot be reached, the first or last feature are copied
    so that the length of the returned segment is always end-start
    
    :param inputFileName: name of the feature file to read from
    :param start: index of the first frame to read (start at zero)
    :param end: index of the last frame following the segment to read.
       end < 0 means that end is the value of the right_context to add 
       at the end of the file

    :return: a sequence of features in a ndarray of length end-start
    """
    with open(inputFileName, 'rb') as f:

        tmpS = struct.unpack("8c", f.read(8))
        S = ()
        for i in range(len(tmpS)):
            S = S + (tmpS[i].decode("utf-8"),)
        f.seek(0, 2)  # Go to te end of the file
        size = f.tell()  # get the position
        f.seek(0, 0)  # go back to the begining of the file
        headsize = 0

        if "".join(S) == '<header>':
            # swap empty header for general header the code need changing
            struct.unpack("19b", f.read(19))
            headsize = 19

        dim = struct.unpack("H", f.read(2))[0]
        struct.unpack("4b", f.read(4))
        struct.unpack("f", f.read(4))
        nframes = int(math.floor((size - 10 - headsize) / (4 * dim)))
        if end is None:
            end = nframes
        elif end < 0:
            end = nframes - end
            
        s, e = max(0, start), min(nframes, end)        
        f.seek(2 + 4 + 4 + dim * 4 * s, 0)
        features = np.fromfile(f, '<f', (e-s) * dim)
        features.resize(e-s, dim)
        
    if start != s or end != e:  # repeat first or/and last frame as required
        features = np.r_[np.repeat(features[[0]], s-start, axis=0), features, np.repeat(features[[-1]], end-e, axis=0)]
        
    return features.astype(param_type)


@check_path_existance
def write_spro4(features, outputFileName):
    """Write a feature stream in SPRO4 format.
    
    :param features: sequence of features to write
    :param outputFileName: name of the file to write to
    """
    nframes, dim = np.shape(features)  # get feature stream's dimensions
    f = open(outputFileName, 'wb')  # open outputFile
    f.write(struct.pack("H", dim))  # write feature dimension
    f.write(struct.pack("4b", 25, 0, 0, 0))  # write flag (not important)
    f.write(struct.pack("f", 100.0))  # write frequency of feature extraciton
    data = features.flatten()  # Write the data
    f.write(struct.pack('f' * len(data), *data))
    f.close()

def write_cep_hdf5(features, fh, show):
    fh.create_dataset(show, data=features, compression="gzip", fletcher32=True)

def read_cep_hdf5(fh, show):
    return (fh.get(show).value).astype(param_type)

@check_path_existance
def write_htk(features,
              outputFileName,
              fs=100,
              dt=9):
    """ Write htk feature file

            0. WAVEFORM Acoustic waveform
            1.  LPC Linear prediction coefficients
            2.  LPREFC LPC Reflection coefficients: -lpcar2rf([1 LPC]);LPREFC(1)=[];
            3.  LPCEPSTRA    LPC Cepstral coefficients
            4. LPDELCEP     LPC cepstral+delta coefficients (obsolete)
            5.  IREFC        LPC Reflection coefficients (16 bit fixed point)
            6.  MFCC         Mel frequency cepstral coefficients
            7.  FBANK        Log Fliter bank energies
            8.  MELSPEC      linear Mel-scaled spectrum
            9.  USER         User defined features
            10.  DISCRETE     Vector quantised codebook
            11.  PLP          Perceptual Linear prediction    
    
    :param features: vector for waveforms, one row per frame for other types
    :param outputFileName: name of the file to write to
    :param fs: feature sample in Hz
    :param dt: data type (also includes Voicebox code for generating data)
        
            0. WAVEFORM Acoustic waveform
            1.  LPC Linear prediction coefficients
            2.  LPREFC LPC Reflection coefficients: -lpcar2rf([1 LPC]);LPREFC(1)=[];
            3.  LPCEPSTRA    LPC Cepstral coefficients
            4. LPDELCEP     LPC cepstral+delta coefficients (obsolete)
            5.  IREFC        LPC Reflection coefficients (16 bit fixed point)
            6.  MFCC         Mel frequency cepstral coefficients
            7.  FBANK        Log Fliter bank energies
            8.  MELSPEC      linear Mel-scaled spectrum
            9.  USER         User defined features
            10.  DISCRETE     Vector quantised codebook
            11.  PLP          Perceptual Linear prediction
            12.  ANON
    """
    sampPeriod = 1./fs    
    
    pk = dt & 0x3f
    dt &= ~_K  # clear unsupported CRC bit
    features = np.atleast_2d(features)
    if pk == 0:
        features = features.reshape(-1, 1)
    with open(outputFileName, 'wb') as fh:
        fh.write(struct.pack(">IIHH", len(features)+(4 if dt & _C else 0), sampPeriod*1e7,
                             features.shape[1] * (2 if (pk in parms16bit or dt & _C) else 4), dt))
        if pk == 5:
            features *= 32767.0
        if pk in parms16bit:
            features = m.astype('>h')
        elif dt & _C:
            mmax, mmin = features.max(axis=0), features.min(axis=0)
            mmax[mmax == mmin] += 32767
            mmin[mmax == mmin] -= 32767  # to avoid division by zero for constant coefficients
            scale = 2 * 32767. / (mmax - mmin)
            bias = 0.5 * scale * (mmax + mmin)
            features = features * scale - bias
            scale.astype('>f').tofile(fh)
            bias.astype('>f').tofile(fh)
            features = m.astype('>h')
        else:
            features = features.astype('>f')
        features.tofile(fh)


def write_hdf5(show, fh, feat, feature_id='ceps', label=None ):

    fh.create_dataset(show + '/' + feature_id, data=feat.astype('float32'),
                     maxshape=(None, None),
                     compression="gzip",
                     fletcher32=True)
    if label is not None and not show + "/vad" in fh:
        fh.create_dataset(show + '/' + "vad", data=label.astype('int8'),
                     maxshape=(None),
                     compression="gzip",
                     fletcher32=True)


def write_hdf5_test(show, fh, cep, energy, fb, bnf, label):

    if cep is not None:
        fh.create_dataset(show + '/cep' , data=cep.astype('float32'),
                         maxshape=(None, None),
                         compression="gzip",
                         fletcher32=True)
    if energy is not None:
        fh.create_dataset(show + '/energy' , data=energy.astype('float32'),
                         maxshape=(None),
                         compression="gzip",
                         fletcher32=True)
    if fb is not None:
        fh.create_dataset(show + '/fb' , data=fb.astype('float32'),
                         maxshape=(None, None),
                         compression="gzip",
                         fletcher32=True)
    if bnf is not None:
        fh.create_dataset(show + '/bnf' , data=bnf.astype('float32'),
                         maxshape=(None, None),
                         compression="gzip",
                         fletcher32=True)
    if label is not None and not show + "/vad" in fh:
        fh.create_dataset(show + '/' + "vad", data=label.astype('int8'),
                     maxshape=(None),
                     compression="gzip",
                     fletcher32=True)

#REPRENDRE ICI
def read_hdf5(fh, show, feature_id="ceps", label=True):


    if show + '/' + feature_id in fh and show + '/' + "vad" in fh:
        feat = fh.get(show + '/' + feature_id).value
        if label:
            vad = fh.get(show + '/' + "vad").value.astype('bool').squeeze()
        else:
            vad = None
        return feat.astype(param_type), vad

    else:
        print("Cannot find {} in current file".format(show + '/' + feature_id))
        return None, None

def read_htk(inputFileName,
             labelFileName="",
             selectedLabel="",
             framePerSecond=100):
    """Read a sequence of features in HTK format

    :param inputFileName: name of the file to read from
    :param labelFileName: name of the label file to read from
    :param selectedLabel: label to select
    :param framePerSecond: number of frames per second
    
    :return: a tupple (d, fp, dt, tc, t) described below
    
    .. note::
    
        - d = data: column vector for waveforms, 1 row per frame for other types
        - fp = frame period in seconds
        - dt = data type (also includes Voicebox code for generating data)
        
            0. WAVEFORM Acoustic waveform
            1.  LPC Linear prediction coefficients
            2.  LPREFC LPC Reflection coefficients: -lpcar2rf([1 LPC]);LPREFC(1)=[];
            3.  LPCEPSTRA    LPC Cepstral coefficients
            4. LPDELCEP     LPC cepstral+delta coefficients (obsolete)
            5.  IREFC        LPC Reflection coefficients (16 bit fixed point)
            6.  MFCC         Mel frequency cepstral coefficients
            7.  FBANK        Log Fliter bank energies
            8.  MELSPEC      linear Mel-scaled spectrum
            9.  USER         User defined features
            10.  DISCRETE     Vector quantised codebook
            11.  PLP          Perceptual Linear prediction
            12.  ANON
            
        - tc = full type code = dt plus (optionally) 
                one or more of the following modifiers
                
            - 64  _E  Includes energy terms
            - 128  _N  Suppress absolute energy
            - 256  _D  Include delta coefs
            - 512  _A  Include acceleration coefs
            - 1024  _C  Compressed
            - 2048  _Z  Zero mean static coefs
            - 4096  _K  CRC checksum (not implemented yet)
            - 8192  _0  Include 0'th cepstral coef
            - 16384  _V  Attach VQ index
            - 32768  _T  Attach delta-delta-delta index
            
        - t = text version of type code e.g. LPC_C_K

    This function is a translation of the Matlab code from
    VOICEBOX is a MATLAB toolbox for speech processing.
    by  Mike Brookes
    Home page: `VOICEBOX <http://www.ee.ic.ac.uk/hp/staff/dmb/voicebox/voicebox.html>`
    """
    kinds = ['WAVEFORM', 'LPC', 'LPREFC', 'LPCEPSTRA', 'LPDELCEP', 'IREFC',
             'MFCC', 'FBANK', 'MELSPEC', 'USER', 'DISCRETE', 'PLP', 'ANON',
             '???']
    with open(inputFileName, 'rb') as fid:
        nf = struct.unpack(">l", fid.read(4))[0]  # number of frames
        # frame interval (in seconds)
        fp = struct.unpack(">l", fid.read(4))[0] * 1.e-7
        by = struct.unpack(">h", fid.read(2))[0]  # bytes per frame
        tc = struct.unpack(">h", fid.read(2))[0]  # type code
        tc += 65536 * (tc < 0)
        cc = 'ENDACZK0VT'  # list of suffix codes
        nhb = len(cc)  # nbumber of suffix codes
        ndt = 6  # number of bits for base type
        hb = list(int(math.floor(tc * 2 ** x))
                  for x in range(- (ndt + nhb), -ndt + 1))
        # extract bits from type code
        hd = list(hb[x] - 2 * hb[x - 1] for x in range(nhb, 0, -1))
        # low six bits of tc represent data type
        dt = tc - hb[-1] * 2 ** ndt

        # hd(7)=1 CRC check
        # hd(5)=1 compressed data
        if dt == 5:
            fid.seek(0, 2)  # Go to te end of the file
            flen = fid.tell()  # get the position
            fid.seek(0, 0)  # go back to the begining of the file
            if flen > 14 + by * nf:  # if file too long
                dt = 2  # change type to LPRFEC
                hd[5] = 1  # set compressed flag
                nf += 4  # frame count doesn't include
                # compression constants in this case

        # 16 bit data for waveforms, IREFC and DISCRETE
        if any([dt == x for x in [0, 5, 10]]):
            ndim = int(by * nf / 2)
            data = np.asarray(struct.unpack(">" + "h" *
                                            ndim, fid.read(2 * ndim)))
            d = data.reshape(nf, by / 2)
            if dt == 5:
                d /= 32767  # scale IREFC
        else:
            if hd[5]:  # compressed data - first read scales
                nf -= 4  # frame count includes compression constants
                ncol = int(by / 2)
                scales = np.asarray(struct.unpack(">" +
                                                  "f" * ncol,
                                                  fid.read(4 * ncol)))
                biases = np.asarray(struct.unpack(">" + "f" * ncol, fid.read(4 * ncol)))
                data = np.asarray(struct.unpack(">" + "h" * ncol * nf, fid.read(2 * ncol * nf)))
                d = data.reshape(nf, ncol)
                d = d + biases
                d = d / scales
            else:
                data = np.asarray(struct.unpack(">" + "f" * int(by / 4) * nf,
                                                fid.read(by * nf)))
                d = data.reshape(nf, by / 4)

    t = kinds[min(dt, len(kinds) - 1)]

    lbl = np.ones(np.shape(d)[0]).astype(bool)
    if not labelFileName == "":
        lbl = read_label(labelFileName, selectedLabel, framePerSecond)

    d = d[lbl, :]

    return d.astype(param_type), fp, dt, tc, t


def read_htk_segment(inputFileName,
                     start=0,
                     stop=None):
    """Read a segment from a stream in SPRO4 format. Return the features in the
    range start:end
    In case the start and end cannot be reached, the first or last feature are copied
    so that the length of the returned segment is always end-start
    
    :param inputFileName: name of the feature file to read from or file-like 
        object alowing to seek in the file
    :param start: index of the first frame to read (start at zero)
    :param stop: index of the last frame following the segment to read.
       end < 0 means that end is the value of the right_context to add 
       at the end of the file
       
    :return: a sequence of features in a ndarray of length end-start
    """
    try:
        fh = open(inputFileName, 'rb')
    except TypeError:
        fh = inputFileName
    try:
        fh.seek(0)
        nSamples, sampPeriod, sampSize, parmKind = struct.unpack(">IIHH", fh.read(12))
        pk = parmKind & 0x3f
        if parmKind & _C:
            scale, bias = np.fromfile(fh, '>f', sampSize).reshape(2, sampSize/2)
            nSamples -= 4
        s, e = max(0, start), min(nSamples, stop)
        fh.seek(s*sampSize, 1)
        dtype, _bytes = ('>h', 2) if parmKind & _C or pk in parms16bit else ('>f', 4)
        m = np.fromfile(fh, dtype, (e - s) * sampSize / _bytes).reshape(e - s, sampSize / _bytes)
        if parmKind & _C:
            m = (m + bias) / scale
        if pk == IREFC:
            m /= 32767.0
        if pk == WAVEFORM:
            m = m.ravel()
    finally:
        if fh is not inputFileName:
            fh.close()
    if start != s or stop != e:  # repeat first or/and last frame as required
        m = np.r_[np.repeat(m[[0]], s-start, axis=0), m, np.repeat(m[[-1]], stop-e, axis=0)]
    return m.astype(param_type)


def read_feature_segment(inputFileName,
                         feature_id=None,
                         feature_mask=None,
                         file_format='hdf5',
                         start=0,
                         stop=None):
    if file_format == 'hdf5':
<<<<<<< HEAD
        with h5py.File(inputFileName, "r") as fh:
            m = read_hdf5_segment(inputFileName, feature_id, feature_mask, start, stop)
=======
        m = read_hdf5_segment(inputFileName, feature_id, mask, start, stop)
>>>>>>> e97bdb84
        return m
    elif file_format == 'spro4':
        m = read_spro4_segment(inputFileName, start, stop)
        return m
    elif file_format == 'htk':
        m = read_htk_segment(inputFileName, start, stop)
        return m
    else:
        print("Error: unsupported feature file format")<|MERGE_RESOLUTION|>--- conflicted
+++ resolved
@@ -912,12 +912,7 @@
                          start=0,
                          stop=None):
     if file_format == 'hdf5':
-<<<<<<< HEAD
-        with h5py.File(inputFileName, "r") as fh:
-            m = read_hdf5_segment(inputFileName, feature_id, feature_mask, start, stop)
-=======
         m = read_hdf5_segment(inputFileName, feature_id, mask, start, stop)
->>>>>>> e97bdb84
         return m
     elif file_format == 'spro4':
         m = read_spro4_segment(inputFileName, start, stop)
