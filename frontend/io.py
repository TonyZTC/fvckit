--- conflicted
+++ resolved
@@ -109,20 +109,12 @@
         # get the sample count
         sample_count = int(f.tell() / 2)
         f.seek(0, 0)  # got to the begining of the file
-<<<<<<< HEAD
         data = numpy.asarray(struct.unpack('<' + 'h' * sample_count, f.read()))
-=======
-        data = numpy.asarray(struct.unpack('<' + 'h' * sampleCount, f.read()))
->>>>>>> temp
     return data.astype(PARAM_TYPE), None, 2
 
 
 def read_wav(input_file_name):
     """
-<<<<<<< HEAD
-=======
-
->>>>>>> temp
     :param input_file_name:
     :return:
     """
@@ -130,12 +122,7 @@
         (nchannels, sampwidth, framerate, nframes, comptype, compname) = wfh.getparams()
         raw = wfh.readframes(nframes * nchannels)
         out = struct.unpack_from("%dh" % nframes * nchannels, raw)
-<<<<<<< HEAD
-        sig = numpy.reshape(numpy.array (out),(-1, nchannels)).squeeze()
-=======
         sig = numpy.reshape(numpy.array(out), (-1, nchannels)).squeeze()
->>>>>>> temp
-
         return sig.astype(PARAM_TYPE), framerate, sampwidth
     
 
@@ -270,23 +257,11 @@
         if os.path.exists(input_file_name):
             fid = open(input_file_name, 'rb')
         elif os.path.exists("".join((input_file_name, '.sph'))):
-<<<<<<< HEAD
-            inputFileName = "".join((input_file_name, '.sph'))
-            fid = open(inputFileName, 'rb')
-        else:
-            raise Exception('Cannot find file {}'.format(input_file_name))
-<<<<<<< HEAD
-        ffx[0] = inputFileName
-=======
             input_file_name = "".join((input_file_name, '.sph'))
             fid = open(input_file_name, 'rb')
         else:
             raise Exception('Cannot find file {}'.format(input_file_name))
         ffx[0] = input_file_name
->>>>>>> temp
-=======
-        ffx[0] = input_file_name
->>>>>>> 06f9e5b1
     elif not isinstance(input_file_name, str):
         ffx = input_file_name
     else:
@@ -386,11 +361,7 @@
         if info[6] < 3:
             if info[6] < 2:
                 logging.debug('Sphere i1 PCM')
-<<<<<<< HEAD
                 y = numpy.fromfile(fid, endianess[byteorder]+"i1", -1)
-=======
-                y = numpy.fromfile(fid, endianess[BYTEORDER]+"i1", -1)
->>>>>>> temp
                 if info[11] % 10 == 1:
                     if y.shape[0] % 2:
                         y = numpy.frombuffer(audioop.ulaw2lin(
@@ -403,7 +374,6 @@
                     y = y - 128
             else:
                 logging.debug('Sphere i2')
-<<<<<<< HEAD
                 y = numpy.fromfile(fid, endianess[byteorder]+"i2", -1)
         else:  # non verifie
             if info[6] < 4:
@@ -412,16 +382,6 @@
                 y = (numpy.dot(numpy.array([1, 256, 65536]), y) - (numpy.dot(y[2, :], 2 ** (-7)).astype(int) * 2 ** 24))
             else:
                 y = numpy.fromfile(fid, endianess[byteorder]+"i4", -1)
-=======
-                y = numpy.fromfile(fid, endianess[BYTEORDER]+"i2", -1)
-        else:  # non verifie
-            if info[6] < 4:
-                y = numpy.fromfile(fid, endianess[BYTEORDER]+"i1", -1)
-                y = y.reshape(nsamples, 3).transpose()
-                y = (numpy.dot(numpy.array([1, 256, 65536]), y) - (numpy.dot(y[2, :], 2 ** (-7)).astype(int) * 2 ** 24))
-            else:
-                y = numpy.fromfile(fid, endianess[BYTEORDER]+"i4", -1)
->>>>>>> temp
 
         if sc != 'r':
             if sc == 's':
@@ -442,30 +402,17 @@
         info[0] = -1
         if not ffx[4] == '':
             pass  # VERIFY SCRIPT, WHICH CASE IS HANDLED HERE
-<<<<<<< HEAD
     return y.astype(PARAM_TYPE), int(info[8]), int(info[6])
-=======
-    return y.astype(PARAM_TYPE), int(info[8]), info[6]
->>>>>>> 06f9e5b1
-
-
-<<<<<<< HEAD
+
+
 def read_audio(input_file_name, framerate=None):
-=======
-def read_audio(input_file_name, fs=None):
->>>>>>> temp
     """ Read a 1 or 2-channel audio file in SPHERE, WAVE or RAW PCM format.
     The format is determined from the file extension.
     If the sample rate read from the file is a multiple of the one given
     as parameter, we apply a decimation function to subsample the signal.
     
     :param input_file_name: name of the file to read from
-<<<<<<< HEAD
-    :param framerate: sampling frequency in Hz, default is 16000
-=======
     :param fs: sampling frequency in Hz, default is 16000
->>>>>>> temp
-
     :return: the signal as a numpy array and the sampling frequency
     """
     if framerate is None:
@@ -477,51 +424,31 @@
         sig, read_framerate, sampwidth = read_wav(input_file_name)
     elif ext.lower() == '.pcm' or ext.lower() == '.raw':
         sig, read_framerate, sampwidth = read_pcm(input_file_name)
-<<<<<<< HEAD
         read_framerate = framerate
-=======
-        read_framerate = fs
->>>>>>> temp
     else:
         raise TypeError("Unknown extension of audio file")
 
     # Convert to 16 bit encoding if needed
     sig *= (2**(15-sampwidth))
 
-<<<<<<< HEAD
     if framerate > read_framerate:
         print("Warning in read_audio, up-sampling function is not implemented yet!")
     elif read_framerate % float(framerate) == 0 and not framerate == read_framerate:
         sig = decimate(sig, int(read_framerate / float(framerate)), n=None, ftype='iir', axis=0)
     return sig.astype(PARAM_TYPE), framerate
-=======
-    if fs > read_framerate:
-        print("Warning in read_audio, up-sampling function is not implemented yet!")
-    elif read_framerate % float(fs) == 0 and not fs == read_framerate:
-        sig = decimate(sig, int(read_framerate / float(fs)), n=None, ftype='iir', axis=0)
-    return sig.astype(PARAM_TYPE), fs
->>>>>>> temp
 
 
 @check_path_existance
 def write_label(label,
                 output_file_name,
                 selected_label='speech',
-<<<<<<< HEAD
                 frame_per_second=100):
-=======
-                framePerSecond=100):
->>>>>>> temp
     """Save labels in ALIZE format
 
     :param output_file_name: name of the file to write to
     :param label: label to write in the file given as a ndarray of boolean
     :param selected_label: label to write to the file. Default is 'speech'.
-<<<<<<< HEAD
     :param frame_per_second: number of frame per seconds. Used to convert
-=======
-    :param framePerSecond: number of frame per seconds. Used to convert
->>>>>>> temp
             the frame number into time. Default is 100.
     """
     if label.shape[0] > 0:
@@ -529,7 +456,6 @@
         # convert true value into a list of feature indexes
         # append 0 at the beginning of the list, append the last index to the list
         idx = [0] + (numpy.arange(len(bits))[bits] + 1).tolist() + [len(label)]
-<<<<<<< HEAD
         framerate = decimal.Decimal(1) / decimal.Decimal(frame_per_second)
         # for each pair of indexes (idx[i] and idx[i+1]), create a segment
         with open(output_file_name, 'w') as fid:
@@ -539,26 +465,11 @@
 
 
 def read_label(input_file_name, selected_label='speech', frame_per_second=100):
-=======
-        fs = decimal.Decimal(1) / decimal.Decimal(framePerSecond)
-        # for each pair of indexes (idx[i] and idx[i+1]), create a segment
-        with open(output_file_name, 'w') as fid:
-            for i in range(~label[0], len(idx) - 1, 2):
-                fid.write('{} {} {}\n'.format(str(idx[i]*fs),
-                                              str(idx[i + 1]*fs), selected_label))
-
-
-def read_label(input_file_name, selected_label='speech', framePerSecond=100):
->>>>>>> temp
     """Read label file in ALIZE format
 
     :param input_file_name: the label file name
     :param selected_label: the label to return. Default is 'speech'.
-<<<<<<< HEAD
     :param frame_per_second: number of frame per seconds. Used to convert
-=======
-    :param framePerSecond: number of frame per seconds. Used to convert 
->>>>>>> temp
             the frame number into time. Default is 100.
 
     :return: a logical array
@@ -579,19 +490,13 @@
         for s in range(len(segments)):
             start, stop, label = segments[s].rstrip().split()
             if label == selected_label:
-<<<<<<< HEAD
                 begin[s] = int(round(float(start) * frame_per_second))
                 end[s] = int(round(float(stop) * frame_per_second))
-=======
-                begin[s] = int(round(float(start) * framePerSecond))
-                end[s] = int(round(float(stop) * framePerSecond))
->>>>>>> temp
                 lbl[begin[s]:end[s]] = True
     return lbl
 
 
 def read_spro4(input_file_name,
-<<<<<<< HEAD
                label_file_name="",
                selected_label="",
                frame_per_second=100):
@@ -602,18 +507,6 @@
         By Default, the method assumes no label to read from.    
     :param selected_label: label to select in the label file. Default is none.
     :param frame_per_second: number of frame per seconds. Used to convert
-=======
-               labelFileName="",
-               selected_label="",
-               framePerSecond=100):
-    """Read a feature stream in SPRO4 format 
-    
-    :param input_file_name: name of the feature file to read from
-    :param labelFileName: name of the label file to read if required.
-        By Default, the method assumes no label to read from.    
-    :param selected_label: label to select in the label file. Default is none.
-    :param framePerSecond: number of frame per seconds. Used to convert 
->>>>>>> temp
             the frame number into time. Default is 0.
     
     :return: a sequence of features in a numpy array
@@ -639,7 +532,6 @@
         struct.unpack("f", f.read(4))
         n_frames = int(math.floor((size - 10 - head_size) / (4 * dim)))
 
-<<<<<<< HEAD
         features = numpy.asarray(struct.unpack('f' * n_frames * dim,
                                                f.read(4 * n_frames * dim)))
         features.resize((n_frames, dim))
@@ -647,68 +539,11 @@
     lbl = numpy.ones(numpy.shape(features)[0]).astype(bool)
     if not label_file_name == "":
         lbl = read_label(label_file_name, selected_label, frame_per_second)
-=======
-        features = numpy.asarray(struct.unpack('f' * nframes * dim,
-                                               f.read(4 * nframes * dim)))
-        features.resize(nframes, dim)
-
-    lbl = numpy.ones(numpy.shape(features)[0]).astype(bool)
-    if not labelFileName == "":
-        lbl = read_label(labelFileName, selected_label, framePerSecond)
->>>>>>> temp
 
     features = features[lbl, :]
     return features.astype(PARAM_TYPE)
 
 
-<<<<<<< HEAD
-=======
-def read_hdf5(h5f, show, dataset_list=("cep", "fb", "energy", "vad", "bnf")):
-    """
-
-    :param h5f: HDF5 file handler to read from
-    :param show: identifier of the show to read
-    :param dataset_list: list of datasets to read and concatenate
-    :return:
-    """
-    if show not in h5f:
-        raise Exception('show {} is not in the HDF5 file'.format(show))
-
-    feat = []
-    if "energy" in dataset_list:
-        if "/".join((show, "energy")) in h5f:
-            feat.append(h5f["/".join((show, "energy"))][:, numpy.newaxis])
-        else:
-            raise Exception('energy is not in the HDF5 file')
-    if "cep" in dataset_list:
-        if "/".join((show, "cep")) in h5f:
-            feat.append(h5f["/".join((show, "cep"))].value)
-        else:
-            raise Exception('cep is not in the HDF5 file')
-    if "fb" in dataset_list:
-        if "/".join((show, "fb")) in h5f:
-            feat.append(h5f["/".join((show, "fb"))].value)
-        else:
-            raise Exception('fb is not in the HDF5 file')
-    if "bnf" in dataset_list:
-        if "/".join((show, "bnf")) in h5f:
-            feat.append(h5f["/".join((show, "bnf"))].value)
-        else:
-            raise Exception('bnf is not in the HDF5 file')
-    feat = numpy.hstack(feat)
-
-    label = None
-    if "vad" in dataset_list:
-        if "/".join((show, "vad")) in h5f:
-            label = h5f.get("/".join((show, "vad"))).value.astype('bool').squeeze()
-        else:
-            warnings.warn("Warning...........no VAD in this HDF5 file")
-            label = numpy.ones(feat.shape[0], dtype='bool')
-
-    return feat.astype(PARAM_TYPE), label
-
-
->>>>>>> temp
 def read_hdf5_segment(file_name, dataset, mask, start, end):
     """Read a segment from a stream in HDF5 format. Return the features in the
     range start:end
@@ -792,11 +627,7 @@
     :param features: sequence of features to write
     :param output_file_name: name of the file to write to
     """
-<<<<<<< HEAD
     _, dim = numpy.shape(features)  # get feature stream's dimensions
-=======
-    nframes, dim = numpy.shape(features)  # get feature stream's dimensions
->>>>>>> temp
     f = open(output_file_name, 'wb')  # open outputFile
     f.write(struct.pack("H", dim))  # write feature dimension
     f.write(struct.pack("4b", 25, 0, 0, 0))  # write flag (not important)
@@ -809,11 +640,7 @@
 @check_path_existance
 def write_htk(features,
               output_file_name,
-<<<<<<< HEAD
               framerate=100,
-=======
-              fs=100,
->>>>>>> temp
               dt=9):
     """ Write htk feature file
 
@@ -832,11 +659,7 @@
     
     :param features: vector for waveforms, one row per frame for other types
     :param output_file_name: name of the file to write to
-<<<<<<< HEAD
     :param framerate: feature sample in Hz
-=======
-    :param fs: feature sample in Hz
->>>>>>> temp
     :param dt: data type (also includes Voicebox code for generating data)
         
             0. WAVEFORM Acoustic waveform
@@ -861,11 +684,7 @@
     if pk == 0:
         features = features.reshape(-1, 1)
     with open(output_file_name, 'wb') as fh:
-<<<<<<< HEAD
         fh.write(struct.pack(">IIHH", len(features)+(4 if dt & _C else 0), sampling_period*1e7,
-=======
-        fh.write(struct.pack(">IIHH", len(features)+(4 if dt & _C else 0), sampPeriod*1e7,
->>>>>>> temp
                              features.shape[1] * (2 if (pk in parms16bit or dt & _C) else 4), dt))
         if pk == 5:
             features *= 32767.0
@@ -878,13 +697,8 @@
             scale = 2 * 32767. / (mmax - mmin)
             bias = 0.5 * scale * (mmax + mmin)
             features = features * scale - bias
-<<<<<<< HEAD
             numpy.array([scale]).astype('>f').tofile(fh)
             numpy.array([bias]).astype('>f').tofile(fh)
-=======
-            scale.astype('>f').tofile(fh)
-            bias.astype('>f').tofile(fh)
->>>>>>> temp
             features = features.astype('>h')
         else:
             features = features.astype('>f')
@@ -893,20 +707,6 @@
 
 def write_hdf5(show, fh, cep, energy, fb, bnf, label):
     """
-<<<<<<< HEAD
-=======
-
-    :param show:
-    :param fh:
-    :param cep:
-    :param energy:
-    :param fb:
-    :param bnf:
-    :param label:
-    :return:
-    """
->>>>>>> temp
-
     :param show: identifier of the show to write
     :param fh: HDF5 file handler
     :param cep: cepstral coefficients to store
@@ -941,8 +741,6 @@
                           maxshape=(None),
                           compression="gzip",
                           fletcher32=True)
-<<<<<<< HEAD
-
 
 def read_hdf5(h5f, show, dataset_list=("cep", "fb", "energy", "vad", "bnf")):
     """
@@ -999,20 +797,6 @@
     :param label_file_name: name of the label file to read from
     :param selected_label: label to select
     :param frame_per_second: number of frames per second
-=======
-
-
-def read_htk(input_file_name,
-             labelFileName="",
-             selectedLabel="",
-             framePerSecond=100):
-    """Read a sequence of features in HTK format
-
-    :param input_file_name: name of the file to read from
-    :param labelFileName: name of the label file to read from
-    :param selectedLabel: label to select
-    :param framePerSecond: number of frames per second
->>>>>>> temp
     
     :return: a tupple (d, fp, dt, tc, t) described below
     
@@ -1091,21 +875,15 @@
 
         # 16 bit data for waveforms, IREFC and DISCRETE
         if any([dt == x for x in [0, 5, 10]]):
-<<<<<<< HEAD
             n_dim = int(by * nf / 2)
             data = numpy.asarray(struct.unpack(">" + "h" *
                                             n_dim, fid.read(2 * n_dim)))
-=======
-            ndim = int(by * nf / 2)
-            data = numpy.asarray(struct.unpack(">" + "h" * ndim, fid.read(2 * ndim)))
->>>>>>> temp
             d = data.reshape(nf, by / 2)
             if dt == 5:
                 d /= 32767  # scale IREFC
         else:
             if hd[5]:  # compressed data - first read scales
                 nf -= 4  # frame count includes compression constants
-<<<<<<< HEAD
                 n_col = int(by / 2)
                 scales = numpy.asarray(struct.unpack(">" + "f" * n_col, fid.read(4 * n_col)))
                 biases = numpy.asarray(struct.unpack(">" + "f" * n_col, fid.read(4 * n_col)))
@@ -1116,31 +894,13 @@
             else:
                 data = numpy.asarray(struct.unpack(">" + "f" * int(by / 4) * nf,
                                                 fid.read(by * nf)))
-=======
-                ncol = int(by / 2)
-                scales = numpy.asarray(struct.unpack(">" +
-                                                     "f" * ncol,
-                                                     fid.read(4 * ncol)))
-                biases = numpy.asarray(struct.unpack(">" + "f" * ncol, fid.read(4 * ncol)))
-                data = numpy.asarray(struct.unpack(">" + "h" * ncol * nf, fid.read(2 * ncol * nf)))
-                d = data.reshape(nf, ncol)
-                d = d + biases
-                d = d / scales
-            else:
-                data = numpy.asarray(struct.unpack(">" + "f" * int(by / 4) * nf, fid.read(by * nf)))
->>>>>>> temp
                 d = data.reshape(nf, by / 4)
 
     t = kinds[min(dt, len(kinds) - 1)]
 
     lbl = numpy.ones(numpy.shape(d)[0]).astype(bool)
-<<<<<<< HEAD
     if not label_file_name == "":
         lbl = read_label(label_file_name, selected_label, frame_per_second)
-=======
-    if not labelFileName == "":
-        lbl = read_label(labelFileName, selectedLabel, framePerSecond)
->>>>>>> temp
 
     d = d[lbl, :]
 
@@ -1170,7 +930,6 @@
         fh = input_file_name
     try:
         fh.seek(0)
-<<<<<<< HEAD
         n_samples, _, sample_size, parm_kind = struct.unpack(">IIHH", fh.read(12))
         pk = parm_kind & 0x3f
         if parm_kind & _C:
@@ -1181,18 +940,6 @@
         dtype, _bytes = ('>h', 2) if parm_kind & _C or pk in parms16bit else ('>f', 4)
         m = numpy.fromfile(fh, dtype, (e - s) * sample_size / _bytes).reshape(e - s, sample_size / _bytes)
         if parm_kind & _C:
-=======
-        nSamples, sampPeriod, sampSize, parmKind = struct.unpack(">IIHH", fh.read(12))
-        pk = parmKind & 0x3f
-        if parmKind & _C:
-            scale, bias = numpy.fromfile(fh, '>f', sampSize).reshape(2, sampSize/2)
-            nSamples -= 4
-        s, e = max(0, start), min(nSamples, stop)
-        fh.seek(s*sampSize, 1)
-        dtype, _bytes = ('>h', 2) if parmKind & _C or pk in parms16bit else ('>f', 4)
-        m = numpy.fromfile(fh, dtype, (e - s) * sampSize / _bytes).reshape(e - s, sampSize / _bytes)
-        if parmKind & _C:
->>>>>>> temp
             m = (m + bias) / scale
         if pk == IREFC:
             m /= 32767.0
