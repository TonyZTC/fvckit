--- conflicted
+++ resolved
@@ -39,7 +39,7 @@
 import numpy as np
 import scipy.stats as stats
 from scipy.signal import lfilter
-import pandas as pd
+#import pandas as pd
 
 def rasta_filt(x):
     """Apply RASTA filtering to the input signal.
@@ -179,77 +179,32 @@
     #wrapFeatures = np.copy(features)
     if add_a_feature:
         stgFeatures = stgFeatures[:-1]
-<<<<<<< HEAD
-    wrapFeatures[label, :] = stgFeatures
-
-    return wrapFeatures
-
-
-def normalize_feature_stream(features, label=[], mode='cmvn', win='301',
-                           normVar=False, keepAllFeatures=False):
-    """Normalize features from a feature stream by using either 
-    'cms', 'cmvn' or 'stg'
-
-    :param features: a feature stream to normalize
-    :param label: a logical vector True if the frame should be processed.
-        By default, all frames are considered True.
-    :param mode: normalization to apply: 'cms', 'cmvn' or 'stg'.
-        Default is 'cmvn'.
-    :param win: for 'stg' mode only, size of the sliding window.
-        Default is 301.
-    :param normVar: for 'cmvn' mode only, if True normalize the variance.
-        Default is False.
-    :param keepAllFeatures: boolean, if True, keep also non-processed features
-    
-    :return: a sequence of features
-    """
-    # if no label, use all features
-    if label == []:
-        label = np.ones(features.shape[0], dtype='bool')
-
-    if mode == 'cmvn':
-        features = cmvn(features, label=label)
-    elif mode == 'cms':
-        features = cms(features, label=label)
-    elif mode == 'stg':
-        speechFeatures = features[label, :]
-        speechFeatures = stg(speechFeatures, win)
-        features[label, :] = speechFeatures
-
-    if keepAllFeatures:
-        normfeatures = features
-    else:
-        normfeatures = features[label, :]
-
-    return normfeatures
-
-def cep_sliding_norm(cep, win=301, center=True, reduce=False):
-    """
-    Performs a cepstal mean substutution and standart deviation normalization
-    in a sliding windows. MFCC is modified.
-
-    :param cep: the MFCC, a numpy.ndarray
-    :param win: the size of the slinding windows
-    :param center: performs mean substraction
-    :param reduce: performs standart deviation division
-
-    """
-    dwin = win // 2
-
-    df = pd.DataFrame(cep)
-
-    mean = pd.rolling_mean(df, win, center=True).values
-    mean[0:dwin,:] = mean[dwin,:]
-    mean[-dwin:,:] = mean[-dwin-1,:]
-
-    std = pd.rolling_std(df, win, center=True).values
-    std[0:dwin,:] = std[dwin,:]
-    std[-dwin:,:] = std[-dwin-1,:]
-
-    if center:
-        cep -= mean
-        if reduce:
-            cep /= std
-=======
     features[label, :] = stgFeatures
->>>>>>> 54ec53f0
+
+# def cep_sliding_norm(cep, win=301, center=True, reduce=False):
+#     """
+#     Performs a cepstal mean substutution and standart deviation normalization
+#     in a sliding windows. MFCC is modified.
+#
+#     :param cep: the MFCC, a numpy.ndarray
+#     :param win: the size of the slinding windows
+#     :param center: performs mean substraction
+#     :param reduce: performs standart deviation division
+#
+#     """
+#     dwin = win // 2
+#
+#     df = pd.DataFrame(cep)
+#
+#     mean = pd.rolling_mean(df, win, center=True).values
+#     mean[0:dwin,:] = mean[dwin,:]
+#     mean[-dwin:,:] = mean[-dwin-1,:]
+#
+#     std = pd.rolling_std(df, win, center=True).values
+#     std[0:dwin,:] = std[dwin,:]
+#     std[-dwin:,:] = std[-dwin-1,:]
+#
+#     if center:
+#         cep -= mean
+#         if reduce:
+#             cep /= std