import copy
import numpy
import multiprocessing
import os
import logging
import h5py
import scipy
import warnings
import ctypes
import sys
from sidekit.statserver import StatServer
from sidekit.factor_analyser import FactorAnalyser
from sidekit.mixture import Mixture
from sidekit.sidekit_wrappers import process_parallel_lists, deprecated, check_path_existance
from sidekit.sidekit_io import write_matrix_hdf5

from sidekit.sv_utils import serialize
from sidekit.factor_analyser import E_gather, E_worker
from mpi4py import MPI


data_type = numpy.float32

def total_variability(stat_server_file_name,
                      ubm,
                      tv_rank,
                      nb_iter=20,
                      min_div=True,
                      tv_init=None,
                      batch_size=1000,
                      save_init=False,
                      output_file_name=None,
                      num_thread=1):
    """
    Train a total variability model using multiple process on multiple nodes with MPI.

    Example of how to train a total variability matrix using MPI.
    Here is what your script should look like:

    ----------------------------------------------------------------

    import sidekit

    fa = sidekit.FactorAnalyser()
    fa.total_variability_mpi("/lium/spk1/larcher/expe/MPI_TV/data/statserver.h5",
                             ubm,
                             tv_rank,
                             nb_iter=tv_iteration,
                             min_div=True,
                             tv_init=tv_new_init2,
                             output_file_name="data/TV_mpi")

    ----------------------------------------------------------------

    This script should be run using mpirun command (see MPI4PY website for
    more information about how to use it
        http://pythonhosted.org/mpi4py/
    )

        mpirun --hostfile hostfile ./my_script.py

    :param comm: MPI.comm object defining the group of nodes to use
    :param stat_server_file_name: name of the StatServer file to load (make sure you provide absolute path and that
    it is accessible from all your nodes).
    :param ubm: a Mixture object
    :param tv_rank: rank of the total variability model
    :param nb_iter: number of EM iteration
    :param min_div: boolean, if True, apply minimum divergence re-estimation
    :param tv_init: initial matrix to start the EM iterations with
    :param output_file_name: name of the file where to save the matrix
    """
    comm = MPI.COMM_WORLD

    comm.Barrier()

    # this lines allows to process a single StatServer or a list of StatServers
    if not isinstance(stat_server_file_name, list):
        stat_server_file_name = [stat_server_file_name]

    # Initialize useful variables
    sv_size = ubm.get_mean_super_vector().shape[0]
    gmm_covariance = "diag" if ubm.invcov.ndim == 2 else "full"
    nb_distrib, feature_size = ubm.mu.shape
    upper_triangle_indices = numpy.triu_indices(tv_rank)

    # Initialize the FactorAnalyser, mean and Sigma are initialized at ZEROS as statistics are centered
    factor_analyser = FactorAnalyser()
    factor_analyser.mean = numpy.zeros(ubm.get_mean_super_vector().shape)
    factor_analyser.F = serialize(numpy.zeros((sv_size, tv_rank)).astype(data_type))
    if tv_init is None:
        factor_analyser.F = numpy.random.randn(sv_size, tv_rank).astype(data_type)
    else:
        factor_analyser.F = tv_init
    factor_analyser.Sigma = numpy.zeros(ubm.get_mean_super_vector().shape)

    # Save init if required
    if comm.rank == 0:
        if output_file_name is None:
            output_file_name = "temporary_factor_analyser"
        if save_init:
            factor_analyser.write(output_file_name + "_init.h5")

    # Iterative training of the FactorAnalyser
    for it in range(nb_iter):

        with warnings.catch_warnings():
            warnings.simplefilter('ignore', RuntimeWarning)
            _A = serialize(numpy.zeros((nb_distrib, tv_rank * (tv_rank + 1) // 2), dtype=data_type))
            _C = serialize(numpy.zeros((tv_rank, sv_size), dtype=data_type))
            _R = serialize(numpy.zeros((tv_rank * (tv_rank + 1) // 2), dtype=data_type))

        if comm.rank == 0:
            total_session_nb = 0

        # E-step
        for stat_server_file in stat_server_file_name:

            with h5py.File(stat_server_file, 'r') as fh:
                nb_sessions = fh["segset"].shape[0]

                if comm.rank == 0:
                    total_session_nb += nb_sessions

                comm.Barrier()
                if comm.rank == 0:
                    logging.critical("Process file: {}".format(stat_server_file))

                # Allocate a list of sessions to process to each node
                local_session_nb = nb_sessions // comm.size
                local_session_idx = numpy.arange(comm.rank * local_session_nb, (comm.rank + 1) * local_session_nb)

                # For each node, divide the sessions to process to create batches
                batch_nb = int(numpy.floor(nb_sessions / float(batch_size) + 0.999))
                batch_indices = numpy.array_split(local_session_idx, batch_nb)

                manager = multiprocessing.Manager()
                q = manager.Queue()
                pool = multiprocessing.Pool(num_thread + 2)

                # put listener to work first
                watcher = pool.apply_async(E_gather, ((_A, _C, _R), q))
                # fire off workers
                jobs = []

                # Load data per batch to reduce the memory footprint
                for batch_idx in batch_indices:
                # Create list of argument for a process
                    arg = fh["stat0"][batch_idx, :], fh["stat1"][batch_idx, :], ubm, factor_analyser.F
                    job = pool.apply_async(E_worker, (arg, q))
                    jobs.append(job)

                # collect results from the workers through the pool result queue
                for job in jobs:
                    job.get()

                # now we are done, kill the listener
                q.put((None, None, None, None))
                pool.close()

                _A, _C, _R = watcher.get()

            comm.Barrier()

        comm.Barrier()

        # Sum all statistics
        if comm.rank == 0:
            # only processor 0 will actually get the data
            total_A = numpy.zeros_like(_A)
            total_C = numpy.zeros_like(_C)
            total_R = numpy.zeros_like(_R)
        else:
            total_A = [None] * _A.shape[0]
            total_C = None
            total_R = None

        # Accumulate _A, using a list in order to avoid limitations of MPI (impossible to reduce matrices bigger
        # than 4GB)
        for ii in range(_A.shape[0]):
            _tmp = copy.deepcopy(_A[ii])
            if comm.rank == 0:
                _total_A = numpy.zeros_like(total_A[ii])
            else:
                _total_A = None

            comm.Reduce(
                [_tmp, MPI.DOUBLE],
                [_total_A, MPI.DOUBLE],
                op=MPI.SUM,
                root=0
            )
            if comm.rank == 0:
                total_A[ii] = copy.deepcopy(_total_A)

        comm.Reduce(
            [_C, MPI.DOUBLE],
            [total_C, MPI.DOUBLE],
            op=MPI.SUM,
            root=0
        )

        comm.Reduce(
            [_R, MPI.DOUBLE],
            [total_R, MPI.DOUBLE],
            op=MPI.SUM,
            root=0
        )

        comm.Barrier()

        # M-step
<<<<<<< HEAD
=======
        _A_tmp = numpy.zeros((tv_rank, tv_rank), dtype=data_type)
        for c in range(nb_distrib):
            distrib_idx = range(c * feature_size, (c + 1) * feature_size)
            _A_tmp[upper_triangle_indices] = _A_tmp.T[upper_triangle_indices] = _A[c, :]
            self.F[distrib_idx, :] = scipy.linalg.solve(_A_tmp, _C[:, distrib_idx]).T

        # minimum divergence
        if min_div:
            _R_tmp = numpy.zeros((tv_rank, tv_rank), dtype=data_type)
            _R_tmp[upper_triangle_indices] = _R_tmp.T[upper_triangle_indices] = _R
            ch = scipy.linalg.cholesky(_R_tmp)
            self.F = self.F.dot(ch)

        comm.Barrier()
        if comm.rank == 0:
            logging.critical("after M step")
            _F = numpy.zeros_like(factor_analyser.F)
        else:
            _F = None

        comm.Reduce(
            [factor_analyser.F, MPI.DOUBLE],
            [_F, MPI.DOUBLE],
            op=MPI.SUM,
            root=0
        )

        if comm.rank == 0:
            factor_analyser.F = _F
            total_r /= nb_sessions
            total_R /= nb_sessions

            # min div
            if min_div:
                ch = scipy.linalg.cholesky(total_R)
                factor_analyser.F = factor_analyser.F.dot(ch)

            # Save the current FactorAnalyser
            if output_file_name is not None:
                if it < nb_iter - 1:
                    factor_analyser.write(output_file_name + "_it-{}.h5".format(it))
                else:
                    factor_analyser.write(output_file_name + ".h5")
                factor_analyser.F = comm.bcast(factor_analyser.F, root=0)

        comm.Barrier()

>>>>>>> 51b2edab
        if comm.rank == 0:

            total_R /= total_session_nb

            _A_tmp = numpy.zeros((tv_rank, tv_rank), dtype=data_type)
            for c in range(nb_distrib):
                distrib_idx = range(c * feature_size, (c + 1) * feature_size)
                _A_tmp[upper_triangle_indices] = _A_tmp.T[upper_triangle_indices] = total_A[c, :]
                print("total_A[:3,:3] = {}".format(total_A[:3,:3]))
                print("total_C[:3,:3] = {}".format(total_C[:3,:3]))
                factor_analyser.F[distrib_idx, :] = scipy.linalg.solve(_A_tmp, total_C[:, distrib_idx]).T

            # minimum divergence
            if min_div:
                _R_tmp = numpy.zeros((tv_rank, tv_rank), dtype=data_type)
                _R_tmp[upper_triangle_indices] = _R_tmp.T[upper_triangle_indices] = total_R
                ch = scipy.linalg.cholesky(_R_tmp)
                factor_analyser.F = factor_analyser.F.dot(ch)

            # Save the current FactorAnalyser
            if output_file_name is not None:
                if it < nb_iter - 1:
                    factor_analyser.write(output_file_name + "_it-{}.h5".format(it))
                else:
                    factor_analyser.write(output_file_name + ".h5")
                factor_analyser.F = comm.bcast(factor_analyser.F, root=0)

        comm.Barrier()


def extract_ivector(self,
                    comm,
                    stat_server_file_name,
                    ubm,
                    output_file_name,
                    uncertainty=False,
                    prefix=''):
    """
    Estimate i-vectors for a given StatServer using multiple process on multiple nodes.

    :param comm: MPI.comm object defining the group of nodes to use
    :param stat_server_file_name: file name of the sufficient statistics StatServer HDF5 file
    :param ubm: Mixture object (the UBM)
    :param output_file_name: name of the file to save the i-vectors StatServer in HDF5 format
    :param uncertainty: boolean, if True, saves a matrix with uncertainty matrices (diagonal of the matrices)
    :param prefix: prefixe of the dataset to read from in HDF5 file
    """
    assert(isinstance(ubm, Mixture) and ubm.validate()), "Second argument must be a proper Mixture"

    gmm_covariance = "diag" if ubm.invcov.ndim == 2 else "full"

    # Set useful variables
    tv_rank = self.F.shape[1]
    feature_size = ubm.mu.shape[1]
    nb_distrib = ubm.w.shape[0]

    # Get the number of sessions to process
    with h5py.File(stat_server_file_name, 'r') as fh:
        nb_sessions = fh["segset"].shape[0]

    # Work on each node with different data
    indices = numpy.array_split(numpy.arange(nb_sessions), comm.size, axis=0)
    sendcounts = numpy.array([idx.shape[0] * self.F.shape[1]  for idx in indices])
    displacements = numpy.hstack((0, numpy.cumsum(sendcounts)[:-1]))

    stat_server = StatServer.read_subset(stat_server_file_name, indices[comm.rank])

    # Whiten the statistics for diagonal or full models
    if gmm_covariance == "diag":
        stat_server.whiten_stat1(ubm.get_mean_super_vector(), 1. / ubm.get_invcov_super_vector())
    elif gmm_covariance == "full":
        stat_server.whiten_stat1(ubm.get_mean_super_vector(), ubm.invchol)

    # Estimate i-vectors
    if comm.rank == 0:
        iv = numpy.zeros((nb_sessions, tv_rank))
        iv_sigma = numpy.zeros((nb_sessions, tv_rank))
    else:
        iv = None
        iv_sigma = None

    local_iv = numpy.zeros((stat_server.modelset.shape[0], tv_rank))
    local_iv_sigma = numpy.ones((stat_server.modelset.shape[0], tv_rank))

    # Replicate self.stat0
    index_map = numpy.repeat(numpy.arange(nb_distrib), feature_size)
    for sess in range(stat_server.segset.shape[0]):

         inv_lambda = scipy.linalg.inv(numpy.eye(tv_rank) + (self.F.T * stat_server.stat0[sess, index_map]).dot(self.F))

         Aux = self.F.T.dot(stat_server.stat1[sess, :])
         local_iv[sess, :] = Aux.dot(inv_lambda)
         local_iv_sigma[sess, :] = numpy.diag(inv_lambda + numpy.outer(local_iv[sess, :], local_iv[sess, :]))
    comm.Barrier()

    comm.Gatherv(local_iv,[iv, sendcounts, displacements,MPI.DOUBLE], root=0)
    comm.Gatherv(local_iv_sigma,[iv_sigma, sendcounts, displacements,MPI.DOUBLE], root=0)

    if comm.rank == 0:

        with h5py.File(stat_server_file_name, 'r') as fh:
            iv_stat_server = StatServer()
            iv_stat_server.modelset = fh.get(prefix+"modelset").value
            iv_stat_server.segset = fh.get(prefix+"segset").value

            # if running python 3, need a conversion to unicode
            if sys.version_info[0] == 3:
                iv_stat_server.modelset = iv_stat_server.modelset.astype('U', copy=False)
                iv_stat_server.segset = iv_stat_server.segset.astype('U', copy=False)

            tmpstart = fh.get(prefix+"start").value
            tmpstop = fh.get(prefix+"stop").value
            iv_stat_server.start = numpy.empty(fh[prefix+"start"].shape, '|O')
            iv_stat_server.stop = numpy.empty(fh[prefix+"stop"].shape, '|O')
            iv_stat_server.start[tmpstart != -1] = tmpstart[tmpstart != -1]
            iv_stat_server.stop[tmpstop != -1] = tmpstop[tmpstop != -1]
            iv_stat_server.stat0 = numpy.ones((nb_sessions, 1))
            iv_stat_server.stat1 = iv

        iv_stat_server.write(output_file_name)
        if uncertainty:
            path = os.path.splitext(output_file_name)
            write_matrix_hdf5(iv_sigma, path[0] + "_uncertainty" + path[1])


def EM_split(ubm,
             comm,
             features_server,
             feature_list,
             distrib_nb,
             output_filename,
             iterations=(1, 2, 2, 4, 4, 4, 4, 8, 8, 8, 8, 8, 8, 8, 8),
             llk_gain=0.01,
             save_partial=False,
             ceil_cov=10,
             floor_cov=1e-2,
             num_thread=1):
    """Expectation-Maximization estimation of the Mixture parameters.

    :param comm:
    :param features: a 2D-array of feature frames (one raow = 1 frame)
    :param distrib_nb: final number of distributions
    :param iterations: list of iteration number for each step of the learning process
    :param llk_gain: limit of the training gain. Stop the training when gain between
            two iterations is less than this value
    :param save_partial: name of the file to save intermediate mixtures,
           if True, save before each split of the distributions
    :param ceil_cov:
    :param floor_cov:

    :return llk: a list of log-likelihoods obtained after each iteration
    """

    if comm.rank == 0:
        # Load the features
        features = features_server.stack_features_parallel(feature_list, 10)

        import sys
        print("size of features: {}".format(sys.getsizeof(features)))

        llk = []

        # Initialize the mixture
        n_frames, feature_size = features.shape
        mu = features.mean(axis=0)
        cov = numpy.mean(features**2, axis=0)
        ubm.mu = mu[None]
        ubm.invcov = 1./cov[None]
        ubm.w = numpy.asarray([1.0])
        ubm.cst = numpy.zeros(ubm.w.shape)
        ubm.det = numpy.zeros(ubm.w.shape)
        ubm.cov_var_ctl = 1.0 / copy.deepcopy(ubm.invcov)
        ubm._compute_all()

    else:
        n_frames = None
        feature_size = None
        features = None

    comm.Barrier()

    # Broadcast the UBM on each process
    ubm = comm.bcast(ubm, root=0)

    # Send n_frames and feature_size to all process
    n_frames = comm.bcast(n_frames, root=0)
    feature_size = comm.bcast(feature_size, root=0)

    # Compute the size of all matrices to scatter to each process
    indices = numpy.array_split(numpy.arange(n_frames), comm.size, axis=0)
    sendcounts = numpy.array([idx.shape[0] * feature_size for idx in indices])
    displacements = numpy.hstack((0, numpy.cumsum(sendcounts)[:-1]))

    # Scatter features on all process
    local_features = numpy.empty((indices[comm.rank].shape[0], feature_size))

    comm.Scatterv([features, tuple(sendcounts), tuple(displacements), MPI.DOUBLE], local_features)
    comm.Barrier()

    # for N iterations:
    for nbg, it in enumerate(iterations[:int(numpy.log2(distrib_nb))]):

        if comm.rank == 0:
            logging.critical("Start training model with {} distributions".format(2**nbg))
            # Save current model before spliting
            if save_partial:
                ubm.write(output_filename + '_{}g.h5'.format(ubm.get_distrib_nb()), prefix='')

        ubm._split_ditribution()
            
        if comm.rank == 0:
            accum = copy.deepcopy(ubm)
        else:
            accum = Mixture()
            accum.w = accum.mu = accum.invcov = None

        # Create one accumulator for each process
        local_accum = copy.deepcopy(ubm)
        for i in range(it):

            local_accum._reset()

            if comm.rank == 0:
                logging.critical("\titeration {} / {}".format(i+1, it))
                _tmp_llk = numpy.array(0)
                accum._reset()
                tmp_w = numpy.zeros_like(ubm.w)
                tmp_mu = numpy.zeros_like(ubm.mu)
                tmp_invcov = numpy.zeros_like(ubm.invcov)

            else:
                _tmp_llk = numpy.array([None])
                tmp_w = None
                tmp_mu = None
                tmp_invcov = None

            # E step
            logging.critical("\nStart E-step, rank {}".format(comm.rank))
            local_llk = numpy.array(ubm._expectation(local_accum, local_features))

            # Reduce all accumulators in process 1
            comm.Barrier()
            comm.Reduce(
                [local_accum.w, MPI.DOUBLE],
                [accum.w, MPI.DOUBLE],
                op=MPI.SUM,
                root=0
            )

            comm.Reduce(
                [local_accum.mu, MPI.DOUBLE],
                [accum.mu, MPI.DOUBLE],
                op=MPI.SUM,
                root=0
            )

            comm.Reduce(
                [local_accum.invcov, MPI.DOUBLE],
                [accum.invcov, MPI.DOUBLE],
                op=MPI.SUM,
                root=0
            )

            comm.Reduce(
                [local_llk, MPI.DOUBLE],
                [_tmp_llk, MPI.DOUBLE],
                op=MPI.SUM,
                root=0
            )
            comm.Barrier()
                
            if comm.rank == 0:
                llk.append(_tmp_llk / numpy.sum(accum.w))

<<<<<<< HEAD
        self.write(save_partial + '_{}g.h5'.format(self.get_distrib_nb()), prefix='')
        #return llk
=======
                # M step
                logging.critical("\nStart M-step, rank {}".format(comm.rank))
                ubm._maximization(accum, ceil_cov=ceil_cov, floor_cov=floor_cov)

                if i > 0:
                    # gain = llk[-1] - llk[-2]
                    # if gain < llk_gain:
                        # logging.debug(
                        #    'EM (break) distrib_nb: %d %i/%d gain: %f -- %s, %d',
                        #    self.mu.shape[0], i + 1, it, gain, self.name,
                        #    len(cep))
                    #    break
                    # else:
                        # logging.debug(
                        #    'EM (continu) distrib_nb: %d %i/%d gain: %f -- %s, %d',
                        #    self.mu.shape[0], i + 1, it, gain, self.name,
                        #    len(cep))
                    #    break
                    pass
                else:
                    # logging.debug(
                    #    'EM (start) distrib_nb: %d %i/%i llk: %f -- %s, %d',
                    #    self.mu.shape[0], i + 1, it, llk[-1],
                    #    self.name, len(cep))
                    pass
             # Send the new Mixture to all process
            comm.Barrier()
            #self.w = comm.bcast(self.w, root=0)
            #self.mu = comm.bcast(self.mu, root=0)
            #self.invcov = comm.bcast(self.invcov, root=0)
            #self.invchol = comm.bcast(self.invchol, root=0)
            #self.cov_var_ctl = comm.bcast(self.cov_var_ctl, root=0)
            #self.cst = comm.bcast(self.cst, root=0)
            #self.det = comm.bcast(self.det, root=0)
            #self.A = comm.bcast(self.A, root=0)
            ubm = comm.bcast(ubm, root=0)
            comm.Barrier()
    ubm.write(output_filename + '_{}g.h5'.format(ubm.get_distrib_nb()), prefix='')
    #return llk
>>>>>>> 51b2edab
<|MERGE_RESOLUTION|>--- conflicted
+++ resolved
@@ -209,56 +209,6 @@
         comm.Barrier()
 
         # M-step
-<<<<<<< HEAD
-=======
-        _A_tmp = numpy.zeros((tv_rank, tv_rank), dtype=data_type)
-        for c in range(nb_distrib):
-            distrib_idx = range(c * feature_size, (c + 1) * feature_size)
-            _A_tmp[upper_triangle_indices] = _A_tmp.T[upper_triangle_indices] = _A[c, :]
-            self.F[distrib_idx, :] = scipy.linalg.solve(_A_tmp, _C[:, distrib_idx]).T
-
-        # minimum divergence
-        if min_div:
-            _R_tmp = numpy.zeros((tv_rank, tv_rank), dtype=data_type)
-            _R_tmp[upper_triangle_indices] = _R_tmp.T[upper_triangle_indices] = _R
-            ch = scipy.linalg.cholesky(_R_tmp)
-            self.F = self.F.dot(ch)
-
-        comm.Barrier()
-        if comm.rank == 0:
-            logging.critical("after M step")
-            _F = numpy.zeros_like(factor_analyser.F)
-        else:
-            _F = None
-
-        comm.Reduce(
-            [factor_analyser.F, MPI.DOUBLE],
-            [_F, MPI.DOUBLE],
-            op=MPI.SUM,
-            root=0
-        )
-
-        if comm.rank == 0:
-            factor_analyser.F = _F
-            total_r /= nb_sessions
-            total_R /= nb_sessions
-
-            # min div
-            if min_div:
-                ch = scipy.linalg.cholesky(total_R)
-                factor_analyser.F = factor_analyser.F.dot(ch)
-
-            # Save the current FactorAnalyser
-            if output_file_name is not None:
-                if it < nb_iter - 1:
-                    factor_analyser.write(output_file_name + "_it-{}.h5".format(it))
-                else:
-                    factor_analyser.write(output_file_name + ".h5")
-                factor_analyser.F = comm.bcast(factor_analyser.F, root=0)
-
-        comm.Barrier()
-
->>>>>>> 51b2edab
         if comm.rank == 0:
 
             total_R /= total_session_nb
@@ -533,10 +483,6 @@
             if comm.rank == 0:
                 llk.append(_tmp_llk / numpy.sum(accum.w))
 
-<<<<<<< HEAD
-        self.write(save_partial + '_{}g.h5'.format(self.get_distrib_nb()), prefix='')
-        #return llk
-=======
                 # M step
                 logging.critical("\nStart M-step, rank {}".format(comm.rank))
                 ubm._maximization(accum, ceil_cov=ceil_cov, floor_cov=floor_cov)
@@ -576,4 +522,3 @@
             comm.Barrier()
     ubm.write(output_filename + '_{}g.h5'.format(ubm.get_distrib_nb()), prefix='')
     #return llk
->>>>>>> 51b2edab
