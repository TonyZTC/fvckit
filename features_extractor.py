# -*- coding: utf-8 -*-
#
# This file is part of SIDEKIT.
#
# SIDEKIT is a python package for speaker verification.
# Home page: http://www-lium.univ-lemans.fr/sidekit/
#
# SIDEKIT is a python package for speaker verification.
# Home page: http://www-lium.univ-lemans.fr/sidekit/
#
# SIDEKIT is free software: you can redistribute it and/or modify
# it under the terms of the GNU LLesser General Public License as
# published by the Free Software Foundation, either version 3 of the License,
# or (at your option) any later version.
#
# SIDEKIT is distributed in the hope that it will be useful,
# but WITHOUT ANY WARRANTY; without even the implied warranty of
# MERCHANTABILITY or FITNESS FOR A PARTICULAR PURPOSE.  See the
# GNU Lesser General Public License for more details.
#
# You should have received a copy of the GNU Lesser General Public License
# along with SIDEKIT.  If not, see <http://www.gnu.org/licenses/>.
"""
Copyright 2014-2017 Sylvain Meignier and Anthony Larcher

    :mod:`features_server` provides methods to manage features

"""
import copy
import h5py
import logging
import numpy
import os

from sidekit import PARAM_TYPE
from sidekit.frontend.features import mfcc, plp
from sidekit.frontend.io import read_audio, read_label, write_hdf5
from sidekit.frontend.vad import vad_snr, vad_energy, vad_percentil
from sidekit.sidekit_wrappers import process_parallel_lists
from sidekit.bosaris.idmap import IdMap


__license__ = "LGPL"
__author__ = "Anthony Larcher & Sylvain Meignier"
__copyright__ = "Copyright 2014-2016 Anthony Larcher"
__maintainer__ = "Anthony Larcher"
__email__ = "anthony.larcher@univ-lemans.fr"
__status__ = "Production"
__docformat__ = 'reStructuredText'


class FeaturesExtractor(object):
    """
    A FeaturesExtractor process an audio file in SPHERE, WAVE or RAW PCM format and extract filter-banks,
    cepstral coefficients, bottle-neck features (in the future), log-energy and perform a speech activity detection.
    """

    def __init__(self,
                 audio_filename_structure=None,
                 feature_filename_structure=None,
                 sampling_frequency=None,
                 lower_frequency=None,
                 higher_frequency=None,
                 filter_bank=None,
                 filter_bank_size=None,
                 window_size=None,
                 shift=None,
                 ceps_number=None,
                 vad=None,
                 snr=None,
                 pre_emphasis=None,
                 save_param=None,
                 keep_all_features=None,
                 feature_type=None,
                 rasta_plp=None):
        """
        :param audio_filename_structure: a string that gives the structure of the input file to process
        :param feature_filename_structure: a string that gives the structure of the output file to write
        :param sampling_frequency: optional, only required if processing RAW PCM. For other formats, this information
        is read from the file
        :param lower_frequency: lower frequency (in Herz) of the filter bank
        :param higher_frequency: higher frequency of the filter bank
        :param filter_bank: type of fiter scale to use, can be "lin" or "log" (for linear of log-scale)
        :param filter_bank_size: number of filters banks
        :param window_size: size of the sliding window to process (in seconds)
        :param shift: time shift of the sliding window (in seconds)
        :param ceps_number: number of cepstral coefficients to extract
        :param vad: type of voice actovoty detection algorithm to use. Can be "energy", "snr", "percentil" or "lbl"
        to read from a file
        :param snr: signal to noise ratio used for "snr" vad algorithm
        :param pre_emphasis: value given for the pre-emphasis filter (default is 0.97)
        :param save_param: list of strings that indicate which parameters to save. The strings can be:
        "cep" for cepstral coefficients, "fb" for filter-banks, "energy" for the log-energy, "bnf"
        for bottle-neck features and "vad" for the frame selection labels. In the resulting files, parameters are
         always concatenated in the following order: (energy,fb, cep, bnf, vad_label). Default keeps all.
        :param keep_all_features: boolean, if True, all frames are writen; if False, keep only frames according to
        the vad label
        """

        # Set the default values
        self.audio_filename_structure = None
        self.feature_filename_structure = '{}'
        self.sampling_frequency = 8000
        self.lower_frequency = None
        self.higher_frequency = None
        self.filter_bank = None
        self.filter_bank_size = None
        self.window_size = None
        self.shift = None
        self.ceps_number = None
        self.vad = None
        self.snr = None
        self.pre_emphasis = 0.97
        self.save_param = ["energy", "cep", "fb", "bnf", "vad"]
        self.keep_all_features = None
        self.feature_type = 'mfcc'
        self.rasta_plp = True

        if audio_filename_structure is not None:
            self.audio_filename_structure = audio_filename_structure
        if feature_filename_structure is not None:
            self.feature_filename_structure = feature_filename_structure
        if sampling_frequency is not None:
            self.sampling_frequency = sampling_frequency
        if lower_frequency is not None:
            self.lower_frequency = lower_frequency
        if higher_frequency is not None:
            self.higher_frequency = higher_frequency
        if filter_bank is not None:
            self.filter_bank = filter_bank
        if filter_bank_size is not None:
            self.filter_bank_size = filter_bank_size
        if window_size is not None:
            self.window_size = window_size
        if shift is not None:
            self.shift = shift
        if ceps_number is not None:
            self.ceps_number = ceps_number
        if vad is not None:
            self.vad = vad
        if snr is not None:
            self.snr = snr
        if pre_emphasis is not None:
            self.pre_emphasis = pre_emphasis
        if save_param is not None:
            self.save_param = save_param
        if keep_all_features is not None:
            self.keep_all_features = keep_all_features
        if feature_type is not None:
            self.feature_type = feature_type
        if rasta_plp is not None:
            self.rasta_plp = rasta_plp

        self.window_sample = None
        if not (self.window_size is None or self.sampling_frequency is None):
            self.window_sample = int(self.window_size * self.sampling_frequency)

        self.shift_sample = None
        if not (self.shift is None or self.sampling_frequency is None):
            self.shift_sample = int(self.shift * self.sampling_frequency)

        self.show = 'empty'

    def __repr__(self):
        ch = '\t show: {} keep_all_features: {}\n'.format(
            self.show, self.keep_all_features)
        ch += '\t audio_filename_structure: {}  \n'.format(self.audio_filename_structure)
        ch += '\t feature_filename_structure: {}  \n'.format(self.feature_filename_structure)
        ch += '\t pre-emphasis: {} \n'.format(self.pre_emphasis)
        ch += '\t lower_frequency: {}  higher_frequency: {} \n'.format(
            self.lower_frequency, self.higher_frequency)
        ch += '\t sampling_frequency: {} \n'.format(self.sampling_frequency)
        ch += '\t filter bank: {} filters of type {}\n'.format(
            self.filter_bank_size, self.filter_bank)
        ch += '\t ceps_number: {} \n\t window_size: {} shift: {} \n'.format(
            self.ceps_number, self.window_size, self.shift)
        ch += '\t vad: {}  snr: {} \n'.format(self.vad, self.snr)
        return ch

    def extract(self, show, channel,
                input_audio_filename=None,
                output_feature_filename=None,
                backing_store=False):
        """
        Compute the acoustic parameters (filter banks, cepstral coefficients, log-energy and bottleneck features
        for a single channel from a given audio file.

        :param show: ID if the show
        :param channel: channel number (0 if mono file)
        :param input_audio_filename: name of the input audio file to consider if the name of the audio file is independent from the ID of the show
        :param output_feature_filename: name of the output feature file to consider if the name of the feature file is independent from the ID of the show
        :param backing_store: boolean, if False, nothing is writen to disk, if True, the file is writen to disk when closed
<<<<<<< HEAD
=======
        :param feature_type: can be mfcc or plp
        :param rasta: boolean, only for PLP parameters, if True, perform RASTA filtering
>>>>>>> 98842805

        :return: an hdf5 file handler
        """
        # Create the filename to load

        # If the input audio file name does not include the ID of the show
        # (i.e., if the audio_filename_structure does not include {})
        # the audio_filename_structure is updated to use the input_audio_filename
        if input_audio_filename is not None:
            self.audio_filename_structure = input_audio_filename
        audio_filename = self.audio_filename_structure.format(show)

        # If the output file name does not include the ID of the show,
        # (i.e., if the feature_filename_structure does not include {})
        # the feature_filename_structure is updated to use the output_feature_filename
        if output_feature_filename is not None:
            self.feature_filename_structure = output_feature_filename
        feature_filename = self.feature_filename_structure.format(show)

        # Open audio file, get the signal and possibly the sampling frequency
        signal, sample_rate = read_audio(audio_filename, self.sampling_frequency)
        if signal.ndim == 1:
            signal = signal[:, numpy.newaxis]

        # Process the target channel to return Filter-Banks, Cepstral coefficients and BNF if required
        length, chan = signal.shape

        # If the size of the signal is not enough for one frame, return zero features
        if length < self.window_sample:
            cep = numpy.empty((0, self.ceps_number), dtype=PARAM_TYPE)
            energy = numpy.empty((0, 1), dtype=PARAM_TYPE)
            fb = numpy.empty((0, self.filter_bank_size), dtype=PARAM_TYPE)
            label = numpy.empty((0, 1), dtype='int8')

        else:
            # Random noise is added to the input signal to avoid zero frames.
            numpy.random.seed(0)
            signal[:, channel] += 0.0001 * numpy.random.randn(signal.shape[0])

            dec = self.shift_sample * 250 * 25000 + self.window_sample
            dec2 = self.window_sample - self.shift_sample
            start = 0
            end = min(dec, length)

            # Process the signal by batch to avoid problems for very long signals
            while start < (length - dec2):
                logging.info('process part : %f %f %f',
                             start / self.sampling_frequency,
                             end / self.sampling_frequency,
                             length / self.sampling_frequency)

                if self.feature_type == 'mfcc':
                    # Extract cepstral coefficients, energy and filter banks
                    cep, energy, _, fb = mfcc(signal[start:end, channel],
                                              fs=self.sampling_frequency,
                                              lowfreq=self.lower_frequency,
                                              maxfreq=self.higher_frequency,
                                              nlinfilt=self.filter_bank_size if self.filter_bank == "lin" else 0,
                                              nlogfilt=self.filter_bank_size if self.filter_bank == "log" else 0,
                                              nwin=self.window_size,
                                              shift=self.shift,
                                              nceps=self.ceps_number,
                                              get_spec=False,
                                              get_mspec=True,
                                              prefac=self.pre_emphasis)
                elif self.feature_type == 'plp':
                    cep, energy, _, fb = plp(signal[start:end, channel],
                                             nwin=self.window_size,
                                             fs=self.sampling_frequency,
                                             plp_order=self.ceps_number,
                                             shift=self.shift,
                                             get_spec=False,
                                             get_mspec=True,
                                             prefac=self.pre_emphasis,
                                             rasta=self.rasta_plp)
                
                # Perform feature selection
                label, threshold = self._vad(cep, energy, fb, signal[start:end, channel])
                if len(label) < len(energy):
                    label = numpy.hstack((label, numpy.zeros(len(energy)-len(label), dtype='bool')))

                start = end - dec2
                end = min(end + dec, length)
                if cep.shape[0] > 0:
                    logging.info('!! size of signal cep: %f len %d type size %d', cep[-1].nbytes/1024/1024,
                                 len(cep[-1]),
                                 cep[-1].nbytes/len(cep[-1]))

        # Compute the lean and std of fb and cepstral coefficient comuted for all selected frames
        energy_mean = energy[label].mean(axis=0)
        energy_std = energy[label].std(axis=0)
        fb_mean = fb[label, :].mean(axis=0)
        fb_std = fb[label, :].std(axis=0)
        cep_mean = cep[label, :].mean(axis=0)
        cep_std = cep[label, :].std(axis=0)
        # bnf_mean = bnf[label, :].mean(axis=0)
        # bnf_std = bnf[label, :].std(axis=0)

        # Create the HDF5 file
        # Create the directory if it dosn't exist
        dir_name = os.path.dirname(feature_filename)  # get the path
        if not os.path.exists(dir_name) and (dir_name is not ''):
            os.makedirs(dir_name) 

        h5f = h5py.File(feature_filename, 'a', backing_store=backing_store, driver='core')
        if "cep" not in self.save_param:
            cep = None
            cep_mean = None
            cep_std = None
        if "energy" not in self.save_param:
            energy = None
            energy_mean = None
            energy_std = None
        if "fb" not in self.save_param:
            fb = None
            fb_mean = None
            fb_std = None
        if "bnf" not in self.save_param:
            bnf = None
            bnf_mean = None
            bnf_std = None
        if "vad" not in self.save_param:
            label = None
        logging.info(label)
       
        write_hdf5(show, h5f,
                   cep, cep_mean, cep_std,
                   energy, energy_mean, energy_std,
                   fb, fb_mean, fb_std,
                   bnf, bnf_mean, bnf_std,
                   label)

        return h5f

    def save(self, show, channel=0, input_audio_filename=None, output_feature_filename=None):
        """
        Compute the acoustic parameters (filter banks, cepstral coefficients, log-energy and bottleneck features
        for a single channel from a given audio file and save them to disk in a HDF5 format

        :param show:
        :param channel:
        :param input_audio_filename:
        :param output_feature_filename:
        :return:
        """
        # Load the cepstral coefficients, energy, filter-banks, bnf and vad labels
        h5f = self.extract(show, channel, input_audio_filename, output_feature_filename, backing_store=True)
        logging.info(h5f.filename)

        # Write the hdf5 file to disk
        h5f.close()

    @staticmethod
    def _save(show, feature_filename_structure, save_param, cep, energy, fb, bnf, label):
        """

        :param show:
        :param feature_filename_structure:
        :param save_param:
        :param cep:
        :param energy:
        :param fb:
        :param bnf:
        :param label:
        :return:
        """
        feature_filename = feature_filename_structure.format(show)
        logging.info('output finename: '+feature_filename)
        dir_name = os.path.dirname(feature_filename)  # get the path
        if not os.path.exists(dir_name) and (dir_name is not ''):
            os.makedirs(dir_name)

        h5f = h5py.File(feature_filename, 'a', backing_store=True, driver='core')

        if "cep" not in save_param:
            cep = None
            cep_mean = None
            cep_std = None
        else:
            cep_mean = cep[label, :].mean(axis=0)
            cep_std = cep[label, :].std(axis=0)
        if "energy" not in save_param:
            energy = None
            energy_mean = None
            energy_std = None
        else:
            energy_mean = energy[label].mean(axis=0)
            energy_std = energy[label].std(axis=0)
        if "fb" not in save_param:
            fb = None
            fb_mean = None
            fb_std = None
        else:
            fb_mean = fb[label, :].mean(axis=0)
            fb_std = fb[label, :].std(axis=0)
        if "bnf" not in save_param:
            bnf = None
            bnf_mean = None
            bnf_std = None
        if "vad" not in save_param:
            label = None
        logging.info(label)

        write_hdf5(show, h5f,
                   cep, cep_mean, cep_std,
                   energy, energy_mean, energy_std,
                   fb, fb_mean, fb_std,
                   bnf, bnf_mean, bnf_std,
                   label)
        h5f.close()

    def save_multispeakers(self,
                           idmap,
                           channel=0,
                           input_audio_filename=None,
                           output_feature_filename=None,
                           keep_all=True,
                           skip_existing_file=False):
        """
        :param idmap:
        :param channel:
        :param input_audio_filename:
        :param output_feature_filename:
        :param keep_all:
        :param skip_existing_file:
        :return:
        """
        param_vad = self.vad
        save_param = copy.deepcopy(self.save_param)
        self.save_param = ["energy", "cep", "fb", "vad"]

        self.vad = None
        if output_feature_filename is None:
            output_feature_filename = self.feature_filename_structure

        tmp_dict = dict()
        nb = 0
        for show, _id, start, stop in zip(idmap.rightids, idmap.leftids, idmap.start, idmap.stop):

            if skip_existing_file:
                if keep_all:
                    file_name = output_feature_filename.format(show)
                else:
                    file_name = output_feature_filename.format(show+'/' + _id)
                if os.path.isfile(file_name):
                    logging.info('existing file: SKIP '+file_name)
                    continue

            if show not in tmp_dict:
                tmp_dict[show] = dict()
            if _id not in tmp_dict[show]:
                tmp_dict[show][_id] = numpy.arange(start, stop-1)
                nb += 1
            else:
                tmp_dict[show][_id] = numpy.concatenate((tmp_dict[show][_id], numpy.arange(start, stop-1)), axis=0)

        output_show = list()
        output_id = list()
        output_start = list()
        output_stop = list()
        for show in tmp_dict:
            # temp_file_name = tempfile.NamedTemporaryFile().name
            # logging.info('tmp file name: '+temp_file_name)
            self.vad = None
            h5f = self.extract(show, channel, input_audio_filename, backing_store=False)
            energy = h5f.get(show + '/energy').value
            label = h5f.get(show + '/vad').value
            fb = h5f.get(show + '/fb').value
            cep = h5f.get(show + '/cep').value
            h5f.close()
            self.vad = param_vad
            l = energy.shape[0]
            for _id in tmp_dict[show]:
                idx = tmp_dict[show][_id]
                idx = idx[idx < l]
                _, threshold_id = self._vad(None, energy[idx], None, None)
                logging.info('show: ' + show + ' cluster: ' + _id + ' thr:' + str(threshold_id))
                label_id = energy > threshold_id
                label[idx] = label_id[idx]

                if not keep_all:
                    output_show.append(show + '/' + _id)
                    output_id.append(_id)
                    output_start.append(0)
                    output_stop.append(idx.shape[0])
                    logging.info('keep_all id: ' + show + ' show: ' + show + '/' + _id + ' start: 0 stop: ' +
                                 str(idx.shape[0]))
                    self._save(show+'/' + _id,
                               output_feature_filename,
                               save_param, cep[idx],
                               energy[idx],
                               fb[idx],
                               None,
                               label[idx])

            if keep_all:
                self._save(show, output_feature_filename, save_param, cep, energy, fb, None, label)

        self.vad = param_vad
        self.save_param = save_param

        if keep_all:
            return copy.deepcopy(idmap)
        out_idmap = IdMap()
        out_idmap.set(numpy.array(output_id),
                      numpy.array(output_show),
                      start=numpy.array(output_start, dtype='int32'),
                      stop=numpy.array(output_stop, dtype='int32'))
        return out_idmap

    def _vad(self, cep, log_energy, fb, x, label_file_name=None):
        """
        Apply Voice Activity Detection.

        :param cep: cepstral coefficient (for future VAD)
        :param log_energy: logarithm of the energy
        :param fb: filter bank coefficients (for future VAD)
        :param x: signal
        :return:
        """
        threshold = -numpy.inf
        label = None
        if self.vad is None:
            logging.info('no vad')
            label = numpy.array([True] * log_energy.shape[0])
        elif self.vad == 'snr':
            logging.info('vad : snr')
            window_sample = int(self.window_size * self.sampling_frequency)
            label = vad_snr(x, self.snr, fs=self.sampling_frequency,
                            shift=self.shift, nwin=window_sample)
        elif self.vad == 'energy':
            logging.info('vad : energy')
            label = vad_energy(log_energy, distrib_nb=3,
                               nb_train_it=8, flooring=0.0001,
                               ceiling=1.5, alpha=0.1)
        elif self.vad == 'percentil':
            label, threshold = vad_percentil(log_energy, 10)
            logging.info('percentil '+str(threshold))
        elif self.vad == 'dnn':
            pass  # TO DO
        elif self.vad == 'lbl':  # load existing labels as reference
            logging.info('vad : lbl')
            label = read_label(label_file_name)
        else:
            logging.warning('Wrong VAD type')
        return label, threshold

    @process_parallel_lists
    def save_list(self,
                  show_list,
                  channel_list,
                  audio_file_list=None,
                  feature_file_list=None,
                  num_thread=1):
        """
        Compute the acoustic parameters (filter banks, cepstral coefficients, log-energy and bottleneck features
        for a list of audio files and save them to disk in a HDF5 format
        The process is parallelized if num_thread is higher than 1


        :param show_list: list of IDs of the show to process
        :param channel_list: list of channel indices corresponding to each show
        :param audio_file_list: list of input audio files if the name is independent from the ID of the show
        :param feature_file_list: list of output audio files if the name is independent from the ID of the show
        :param num_thread: number of parallel process to run
        :return:
        """
        logging.info(self)

        # get the length of the longest list
        max_length = max([len(l) for l in [show_list, channel_list, audio_file_list, feature_file_list]
                          if l is not None])

        if show_list is None:
            show_list = numpy.empty(int(max_length), dtype='|O')
        if audio_file_list is None:
            audio_file_list = numpy.empty(int(max_length), dtype='|O')
        if feature_file_list is None:
            feature_file_list = numpy.empty(int(max_length), dtype='|O')

        for show, channel, audio_file, feature_file in zip(show_list, channel_list, audio_file_list, feature_file_list):
            self.save(show, channel, audio_file, feature_file)<|MERGE_RESOLUTION|>--- conflicted
+++ resolved
@@ -190,11 +190,8 @@
         :param input_audio_filename: name of the input audio file to consider if the name of the audio file is independent from the ID of the show
         :param output_feature_filename: name of the output feature file to consider if the name of the feature file is independent from the ID of the show
         :param backing_store: boolean, if False, nothing is writen to disk, if True, the file is writen to disk when closed
-<<<<<<< HEAD
-=======
         :param feature_type: can be mfcc or plp
         :param rasta: boolean, only for PLP parameters, if True, perform RASTA filtering
->>>>>>> 98842805
 
         :return: an hdf5 file handler
         """
