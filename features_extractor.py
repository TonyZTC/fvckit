<<<<<<< HEAD
import copy
=======
# -*- coding: utf-8 -*-
#
# This file is part of SIDEKIT.
#
# SIDEKIT is a python package for speaker verification.
# Home page: http://www-lium.univ-lemans.fr/sidekit/
#
# SIDEKIT is a python package for speaker verification.
# Home page: http://www-lium.univ-lemans.fr/sidekit/
#
# SIDEKIT is free software: you can redistribute it and/or modify
# it under the terms of the GNU LLesser General Public License as
# published by the Free Software Foundation, either version 3 of the License,
# or (at your option) any later version.
#
# SIDEKIT is distributed in the hope that it will be useful,
# but WITHOUT ANY WARRANTY; without even the implied warranty of
# MERCHANTABILITY or FITNESS FOR A PARTICULAR PURPOSE.  See the
# GNU Lesser General Public License for more details.
#
# You should have received a copy of the GNU Lesser General Public License
# along with SIDEKIT.  If not, see <http://www.gnu.org/licenses/>.

"""
Copyright 2014-2016 Sylvain Meignier and Anthony Larcher

    :mod:`features_server` provides methods to manage features

"""
import copy
import os
import numpy
>>>>>>> 1bdf5993
import h5py
import logging
import numpy
import os
import tempfile

from sidekit import PARAM_TYPE
from sidekit.frontend.features import mfcc
from sidekit.frontend.io import read_audio, read_label, write_hdf5
from sidekit.frontend.vad import vad_snr, vad_energy, vad_percentil
from sidekit.sidekit_wrappers import process_parallel_lists
<<<<<<< HEAD

from sidekit.bosaris.idmap import IdMap


class FeaturesExtractor():
=======
from sidekit.bosaris.idmap import IdMap


__license__ = "LGPL"
__author__ = "Anthony Larcher & Sylvain Meignier"
__copyright__ = "Copyright 2014-2016 Anthony Larcher"
__maintainer__ = "Anthony Larcher"
__email__ = "anthony.larcher@univ-lemans.fr"
__status__ = "Production"
__docformat__ = 'reStructuredText'


class FeaturesExtractor(object):
>>>>>>> 1bdf5993

    """
    Charge un fichier audio (SPH, WAVE, RAW PCM)
    Extrait 1 unique canal
    Retourne un tuple contenant:
        (VAD, FB, CEPS, BNF)
         selon les options choisies
    """

    def __init__(self,
                 audio_filename_structure=None,
                 feature_filename_structure=None,
                 sampling_frequency=None,
                 lower_frequency=None,
                 higher_frequency=None,
                 filter_bank=None,
                 filter_bank_size=None,
                 window_size=None,
                 shift=None,
                 ceps_number=None,
                 vad=None,
                 snr=None,
                 pre_emphasis=None,
                 save_param=None,
                 keep_all_features=None,
                 single_channel_extension=None,
                 double_channel_extension=None):
        """

        :param audio_filename_structure:
        :param feature_filename_structure:
        :param sampling_frequency: optional, if processing RAW PCM
        :param lower_frequency:
        :param higher_frequency:
        :param filter_bank: type of fiter scale to use, can be lin or log (for linear of log-scale)
        :param filter_bank_size: number of filters bands
        :param window_size:
        :param shift:
        :param ceps_number:
        :param vad:
        :param snr:
        :param pre_emphasis:
        :param save_param: list of strings that indicate which parameters to save. The strings can be:
        "cep" for cepstral coefficients, "fb" for filter-banks, "energy" for the log-energy, "bnf"
        for bottle-neck features and "vad" for the frame selection labels. In the resuulting files, parameters are
         always concatenated in the following order: (energy,fb, cep, bnf, vad_label)
        :param keep_all_features:
        :param single_channel_extension:
        :param double_channel_extension:
        """

        # Set the default values
        self.audio_filename_structure = None
        self.feature_filename_structure = '{}'
        self.sampling_frequency = 8000
        self.lower_frequency = None
        self.higher_frequency = None
        self.filter_bank = None
        self.filter_bank_size = None
        self.window_size = None
        self.shift = None
        self.ceps_number = None
        self.vad = None
        self.snr = None
        self.pre_emphasis = 0.97
        self.save_param = ["energy", "cep", "fb", "bnf", "vad"]
        self.keep_all_features = None
        self.single_channel_extension = ''
        self.double_channel_extension = ('_a', '_b')

        if audio_filename_structure is not None:
            self.audio_filename_structure = audio_filename_structure
        if feature_filename_structure is not None:
            self.feature_filename_structure = feature_filename_structure
        if sampling_frequency is not None:
            self.sampling_frequency = sampling_frequency
        if lower_frequency is not None:
            self.lower_frequency = lower_frequency
        if higher_frequency is not None:
            self.higher_frequency = higher_frequency
        if filter_bank is not None:
            self.filter_bank = filter_bank
        if filter_bank_size is not None:
            self.filter_bank_size = filter_bank_size
        if window_size is not None:
            self.window_size = window_size
        if shift is not None:
            self.shift = shift
        if ceps_number is not None:
            self.ceps_number = ceps_number
        if vad is not None:
            self.vad = vad
        if snr is not None:
            self.snr = snr
        if pre_emphasis is not None:
            self.pre_emphasis = pre_emphasis
        if save_param is not None:
            self.save_param = save_param
        if keep_all_features is not None:
            self.keep_all_features = keep_all_features
        if single_channel_extension is not None:
            self.single_channel_extension = single_channel_extension
        if double_channel_extension is not None:
            self.double_channel_extension = double_channel_extension

        self.window_sample = None
        if not (self.window_size is None or self.sampling_frequency is None):
            self.window_sample = int(self.window_size * self.sampling_frequency)

        self.shift_sample = None
        if not (self.shift is None or self.sampling_frequency is None):
            self.shift_sample = int(self.shift * self.sampling_frequency)

        self.show = 'empty'

    def __repr__(self):
        ch = '\t show: {} keep_all_features: {}\n'.format(
            self.show, self.keep_all_features)
        ch += '\t audio_filename_structure: {}  \n'.format(self.audio_filename_structure)
        ch += '\t feature_filename_structure: {}  \n'.format(self.feature_filename_structure)
        ch += '\t pre-emphasis: {} \n'.format(self.pre_emphasis)
        ch += '\t lower_frequency: {}  higher_frequency: {} \n'.format(
            self.lower_frequency, self.higher_frequency)
        ch += '\t sampling_frequency: {} \n'.format(self.sampling_frequency)
        ch += '\t filter bank: {} filters of type {}\n'.format(
            self.filter_bank_size, self.filter_bank)
        ch += '\t ceps_number: {} \n\t window_size: {} shift: {} \n'.format(
            self.ceps_number, self.window_size, self.shift)
        ch += '\t vad: {}  snr: {} \n'.format(self.vad, self.snr)
        ch += '\t single channel extension: {} \n'.format(self.single_channel_extension)
        ch += '\t double channel extension: {} \n'.format(self.double_channel_extension)
        return ch

    def extract(self, show, channel, input_audio_filename=None, output_feature_filename=None, backing_store=False):
        """

        :param show:
        :param channel:
        :param input_audio_filename:
        :param output_feature_filename:
        :param backing_store:
        :return:
        """
        # Create the filename to load
        """
        Si le nom du fichier d'entrée est totalement indépendant du show
        -> si audio_filename_structure ne contient pas "{}"
        on peut mettre à jour: self.audio_filename_structure pour entrer directement le nom du fichier audio
        """
        if input_audio_filename is not None:
            self.audio_filename_structure = input_audio_filename
        """
        On met à jour l'audio_filename (que le show en fasse partie ou non)
        """
        audio_filename = self.audio_filename_structure.format(show)

        """
        Si le nom du fichier de sortie est totalement indépendant du show
        -> si feature_filename_structure ne contient pas "{}"
        on peut mettre à jour: self.audio_filename_structure pour entrer directement le nom du fichier de feature
        """
        if output_feature_filename is not None:
            self.feature_filename_structure = output_feature_filename
        """
        On met à jour le feature_filename (que le show en fasse partie ou non)
        """
        feature_filename = self.feature_filename_structure.format(show)
        # Open audio file, get the signal and possibly the sampling frequency
        signal, sample_rate = read_audio(audio_filename, self.sampling_frequency)
        if signal.ndim == 1:
            signal = signal[:, numpy.newaxis]

        # Process the target channel to return Filter-Banks, Cepstral coefficients and BNF if required
        length, chan = signal.shape

        # If the size of the signal is not enough for one frame, return zero features
        if length < self.window_sample:
            cep = numpy.empty((0, self.ceps_number), dtype=PARAM_TYPE)
            energy = numpy.empty((0, 1), dtype=PARAM_TYPE)
            fb = numpy.empty((0, self.filter_bank_size), dtype=PARAM_TYPE)
            label = numpy.empty((0, 1), dtype='int8')

        else:
            # Random noise is added to the input signal to avoid zero frames.
            numpy.random.seed(0)
            signal[:, channel] += 0.0001 * numpy.random.randn(signal.shape[0])

            dec = self.shift_sample * 250 * 25000 + self.window_sample
            dec2 = self.window_sample - self.shift_sample
            start = 0
            end = min(dec, length)

            # Process the signal by batch to avoid problems for very long signals
            while start < (length - dec2):
                logging.info('process part : %f %f %f',
                             start / self.sampling_frequency,
                             end / self.sampling_frequency,
                             length / self.sampling_frequency)

                # Extract cepstral coefficients, energy and filter banks
                cep, energy, _, fb = mfcc(signal[start:end, channel],
                                          fs=self.sampling_frequency,
                                          lowfreq=self.lower_frequency,
                                          maxfreq=self.higher_frequency,
                                          nlinfilt=self.filter_bank_size if self.filter_bank == "lin" else 0,
                                          nlogfilt=self.filter_bank_size if self.filter_bank == "log" else 0,
                                          nwin=self.window_size,
                                          nceps=self.ceps_number,
                                          get_spec=False,
                                          get_mspec=True,
                                          prefac=self.pre_emphasis)
                
                # Perform feature selection
                label, threshold = self._vad(cep, energy, fb, signal[start:end, channel])
                if len(label) < len(energy):
                    label = numpy.hstack((label, numpy.zeros(len(energy)-len(label), dtype='bool')))

                start = end - dec2
                end = min(end + dec, length)
                if cep.shape[0] > 0:
<<<<<<< HEAD
                    logging.info('!! size of signal cep: %f len %d type size %d', cep[-1].nbytes/1024/1024, len(cep[-1]),
=======
                    logging.info('!! size of signal cep: %f len %d type size %d', cep[-1].nbytes/1024/1024,
                                 len(cep[-1]),
>>>>>>> 1bdf5993
                                 cep[-1].nbytes/len(cep[-1]))

        # Create the HDF5 file
        # Create the directory if it dosn't exist
        dir_name = os.path.dirname(feature_filename)  # get the path
        if not os.path.exists(dir_name) and (dir_name is not ''):
            os.makedirs(dir_name) 

        h5f = h5py.File(feature_filename, 'a', backing_store=backing_store, driver='core')
        if "cep" not in self.save_param:
            cep = None
        if "energy" not in self.save_param:
            energy = None
        if "fb" not in self.save_param:
            fb = None
<<<<<<< HEAD
        bnf = None  # bottle-neck features are not managed yet
        # if "bnf" not in self.save_param:
        #    bnf = None
=======
        if "bnf" not in self.save_param:
            bnf = None
>>>>>>> 1bdf5993
        if "vad" not in self.save_param:
            label = None
        logging.info(label)
       
        write_hdf5(show, h5f, cep, energy, fb, bnf, label)

        return h5f

    def save(self, show, channel=0, input_audio_filename=None, output_feature_filename=None):
        """

        :param show:
        :param channel:
        :param input_audio_filename:
        :param output_feature_filename:
        :return:
        """
        # Load the cepstral coefficients, energy, filter-banks, bnf and vad labels
        h5f = self.extract(show, channel, input_audio_filename, output_feature_filename, backing_store=True)
        logging.info(h5f.filename)

        # Write the hdf5 file to disk
        h5f.close()

    @staticmethod
    def _save(show, feature_filename_structure, save_param, cep, energy, fb, bnf, label):
<<<<<<< HEAD
        """

        :param show:
        :param feature_filename_structure:
        :param save_param:
        :param cep:
        :param energy:
        :param fb:
        :param bnf:
        :param label:
        :return:
        """
=======
>>>>>>> 1bdf5993
        feature_filename = feature_filename_structure.format(show)
        logging.info('output finename: '+feature_filename)
        dir_name = os.path.dirname(feature_filename)  # get the path
        if not os.path.exists(dir_name) and (dir_name is not ''):
            os.makedirs(dir_name)

        h5f = h5py.File(feature_filename, 'a', backing_store=True, driver='core')
        if "cep" not in save_param:
            cep = None
        if "energy" not in save_param:
            energy = None
        if "fb" not in save_param:
            fb = None
<<<<<<< HEAD
        bnf = None  # bottle-neck features are not managed yet
        #  if "bnf" not in save_param:
        #    bnf = None
=======
        if "bnf" not in save_param:
            bnf = None
>>>>>>> 1bdf5993
        if "vad" not in save_param:
            label = None

        write_hdf5(show, h5f, cep, energy, fb, None, label)
        h5f.close()

    def save_multispeakers(self,
                           idmap,
                           channel=0,
                           input_audio_filename=None,
                           output_feature_filename=None,
                           keep_all=True):
        """
<<<<<<< HEAD

        :param idmap:
        :param channel:
        :param input_audio_filename:
        :param output_feature_filename:
        :param keep_all:
        :return:
        """
=======
>>>>>>> 1bdf5993

        :param idmap:
        :param channel:
        :param input_audio_filename:
        :param output_feature_filename:
        :param keep_all:
        :return:
        """
        param_vad = self.vad
        save_param = copy.deepcopy(self.save_param)
        self.save_param = ["energy", "cep", "fb", "bnf", "vad"]

        self.vad = None
        if output_feature_filename is None:
            output_feature_filename = self.feature_filename_structure

        tmp_dict = dict()
        nb = 0
        for show, id, start, stop in zip(idmap.rightids, idmap.leftids, idmap.start, idmap.stop):
            if show not in tmp_dict:
                tmp_dict[show] = dict()
            if id not in tmp_dict[show]:
                tmp_dict[show][id] = numpy.arange(start, stop-1)
                nb += 1
            else:
                tmp_dict[show][id] = numpy.concatenate((tmp_dict[show][id], numpy.arange(start, stop-1)), axis=0)

        output_show = list()
        output_id = list()
        output_start = list()
        output_stop = list()
        for show in tmp_dict:
            # temp_file_name = tempfile.NamedTemporaryFile().name
            # logging.info('tmp file name: '+temp_file_name)
            self.vad = None
            h5f = self.extract(show, channel, input_audio_filename, backing_store=False)
            energy = h5f.get(show + '/energy').value
            label = h5f.get(show + '/vad').value
            fb = h5f.get(show + '/fb').value
            cep = h5f.get(show + '/cep').value
            h5f.close()
            self.vad = param_vad

            for id in tmp_dict[show]:
                idx = tmp_dict[show][id]
                _, threshold_id = self._vad(None, energy[idx], None, None)
                logging.info('show: ' + show + ' cluster: ' + id + ' thr:' + str(threshold_id))
                label_id = energy > threshold_id
                label[idx] = label_id[idx]

                if not keep_all:
                    output_show.append(show+'/'+id)
                    output_id.append(id)
                    output_start.append(0)
                    output_stop.append(idx.shape[0])
                    logging.info('keep_all id: '+show+ ' show: '+show+'/'+id+' start: 0 stop: '+str(idx.shape[0]))
                    self._save(show+'/'+id,
                               output_feature_filename,
<<<<<<< HEAD
                               save_param,
                               cep[idx],
=======
                               save_param, cep[idx],
>>>>>>> 1bdf5993
                               energy[idx],
                               fb[idx],
                               None,
                               label[idx])

            if keep_all:
                self._save(show, output_feature_filename, save_param, cep, energy, fb, None, label)

        self.vad = param_vad
        self.save_param = save_param

        if keep_all:
            return copy.deepcopy(idmap)
        out_idmap = IdMap()
        out_idmap.set(numpy.array(output_id),
                      numpy.array(output_show),
                      start=numpy.array(output_start, dtype='int32'),
                      stop=numpy.array(output_stop, dtype='int32'))
        return out_idmap

<<<<<<< HEAD
    def _vad(self, cep, log_energy, fb, x, label_file_name=None):
=======
    def _vad(self, cep, logEnergy, fb, x, label_filename=None):
>>>>>>> 1bdf5993
        """
        Apply Voice Activity Detection.
        :param cep:
        :param log_energy:
        :param fb:
        :param x:
        :return:
        """
        threshold = -numpy.inf
        label = None
        if self.vad is None:
            logging.info('no vad')
            label = numpy.array([True] * log_energy.shape[0])
        elif self.vad == 'snr':
            logging.info('vad : snr')
            window_sample = int(self.window_size * self.sampling_frequency)
            label = vad_snr(x, self.snr, fs=self.sampling_frequency,
                            shift=self.shift, nwin=window_sample)
        elif self.vad == 'energy':
            logging.info('vad : energy')
            label = vad_energy(log_energy, distribNb=3,
                               nbTrainIt=8, flooring=0.0001,
                               ceiling=1.5, alpha=0.1)
        elif self.vad == 'percentil':
            label, threshold = vad_percentil(log_energy, 10)
            logging.info('percentil '+str(threshold))
        elif self.vad == 'dnn':
            pass  # TO DO
        elif self.vad == 'lbl':  # load existing labels as reference
            logging.info('vad : lbl')
            label = read_label(label_file_name)
        else:
            logging.warning('Wrong VAD type')
        return label, threshold

    @process_parallel_lists
    def save_list(self,
                  show_list,
                  channel_list,
                  audio_file_list=None,
                  feature_file_list=None,
                  num_thread=1):
        """
<<<<<<< HEAD
        Function that takes a list of audio files and extract features
=======
>>>>>>> 1bdf5993

        :param show_list:
        :param channel_list:
        :param audio_file_list:
        :param feature_file_list:
<<<<<<< HEAD
        :param num_thread: number of parallel process to run

=======
        :param numThread: number of parallel process to run
>>>>>>> 1bdf5993
        :return:
        """
        logging.info(self)

        # get the length of the longest list
        max_length = max([len(l) for l in [show_list, channel_list, audio_file_list, feature_file_list]
                          if l is not None])

        if show_list is None:
            show_list = numpy.empty(max_length, dtype='|O')
        if audio_file_list is None:
            audio_file_list = numpy.empty(max_length, dtype='|O')
        if feature_file_list is None:
            feature_file_list = numpy.empty(max_length, dtype='|O')

        for show, channel, audio_file, feature_file in zip(show_list, channel_list, audio_file_list, feature_file_list):
            self.save(show, channel, audio_file, feature_file)<|MERGE_RESOLUTION|>--- conflicted
+++ resolved
@@ -1,6 +1,3 @@
-<<<<<<< HEAD
-import copy
-=======
 # -*- coding: utf-8 -*-
 #
 # This file is part of SIDEKIT.
@@ -30,28 +27,16 @@
     :mod:`features_server` provides methods to manage features
 
 """
-import copy
-import os
-import numpy
->>>>>>> 1bdf5993
 import h5py
 import logging
 import numpy
 import os
-import tempfile
 
 from sidekit import PARAM_TYPE
 from sidekit.frontend.features import mfcc
 from sidekit.frontend.io import read_audio, read_label, write_hdf5
 from sidekit.frontend.vad import vad_snr, vad_energy, vad_percentil
 from sidekit.sidekit_wrappers import process_parallel_lists
-<<<<<<< HEAD
-
-from sidekit.bosaris.idmap import IdMap
-
-
-class FeaturesExtractor():
-=======
 from sidekit.bosaris.idmap import IdMap
 
 
@@ -65,8 +50,6 @@
 
 
 class FeaturesExtractor(object):
->>>>>>> 1bdf5993
-
     """
     Charge un fichier audio (SPH, WAVE, RAW PCM)
     Extrait 1 unique canal
@@ -286,12 +269,8 @@
                 start = end - dec2
                 end = min(end + dec, length)
                 if cep.shape[0] > 0:
-<<<<<<< HEAD
-                    logging.info('!! size of signal cep: %f len %d type size %d', cep[-1].nbytes/1024/1024, len(cep[-1]),
-=======
                     logging.info('!! size of signal cep: %f len %d type size %d', cep[-1].nbytes/1024/1024,
                                  len(cep[-1]),
->>>>>>> 1bdf5993
                                  cep[-1].nbytes/len(cep[-1]))
 
         # Create the HDF5 file
@@ -307,14 +286,8 @@
             energy = None
         if "fb" not in self.save_param:
             fb = None
-<<<<<<< HEAD
-        bnf = None  # bottle-neck features are not managed yet
-        # if "bnf" not in self.save_param:
-        #    bnf = None
-=======
         if "bnf" not in self.save_param:
             bnf = None
->>>>>>> 1bdf5993
         if "vad" not in self.save_param:
             label = None
         logging.info(label)
@@ -341,7 +314,6 @@
 
     @staticmethod
     def _save(show, feature_filename_structure, save_param, cep, energy, fb, bnf, label):
-<<<<<<< HEAD
         """
 
         :param show:
@@ -354,8 +326,6 @@
         :param label:
         :return:
         """
-=======
->>>>>>> 1bdf5993
         feature_filename = feature_filename_structure.format(show)
         logging.info('output finename: '+feature_filename)
         dir_name = os.path.dirname(feature_filename)  # get the path
@@ -369,14 +339,8 @@
             energy = None
         if "fb" not in save_param:
             fb = None
-<<<<<<< HEAD
-        bnf = None  # bottle-neck features are not managed yet
-        #  if "bnf" not in save_param:
-        #    bnf = None
-=======
         if "bnf" not in save_param:
             bnf = None
->>>>>>> 1bdf5993
         if "vad" not in save_param:
             label = None
 
@@ -390,18 +354,6 @@
                            output_feature_filename=None,
                            keep_all=True):
         """
-<<<<<<< HEAD
-
-        :param idmap:
-        :param channel:
-        :param input_audio_filename:
-        :param output_feature_filename:
-        :param keep_all:
-        :return:
-        """
-=======
->>>>>>> 1bdf5993
-
         :param idmap:
         :param channel:
         :param input_audio_filename:
@@ -459,12 +411,7 @@
                     logging.info('keep_all id: '+show+ ' show: '+show+'/'+id+' start: 0 stop: '+str(idx.shape[0]))
                     self._save(show+'/'+id,
                                output_feature_filename,
-<<<<<<< HEAD
-                               save_param,
-                               cep[idx],
-=======
                                save_param, cep[idx],
->>>>>>> 1bdf5993
                                energy[idx],
                                fb[idx],
                                None,
@@ -485,11 +432,7 @@
                       stop=numpy.array(output_stop, dtype='int32'))
         return out_idmap
 
-<<<<<<< HEAD
     def _vad(self, cep, log_energy, fb, x, label_file_name=None):
-=======
-    def _vad(self, cep, logEnergy, fb, x, label_filename=None):
->>>>>>> 1bdf5993
         """
         Apply Voice Activity Detection.
         :param cep:
@@ -533,21 +476,11 @@
                   feature_file_list=None,
                   num_thread=1):
         """
-<<<<<<< HEAD
-        Function that takes a list of audio files and extract features
-=======
->>>>>>> 1bdf5993
-
         :param show_list:
         :param channel_list:
         :param audio_file_list:
         :param feature_file_list:
-<<<<<<< HEAD
-        :param num_thread: number of parallel process to run
-
-=======
         :param numThread: number of parallel process to run
->>>>>>> 1bdf5993
         :return:
         """
         logging.info(self)
