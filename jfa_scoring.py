# -*- coding: utf-8 -*-
#
# This file is part of SIDEKIT.
#
# SIDEKIT is a python package for speaker verification.
# Home page: http://www-lium.univ-lemans.fr/sidekit/
#
# SIDEKIT is a python package for speaker verification.
# Home page: http://www-lium.univ-lemans.fr/sidekit/
#    
# SIDEKIT is free software: you can redistribute it and/or modify
# it under the terms of the GNU LLesser General Public License as 
# published by the Free Software Foundation, either version 3 of the License, 
# or (at your option) any later version.
#
# SIDEKIT is distributed in the hope that it will be useful,
# but WITHOUT ANY WARRANTY; without even the implied warranty of
# MERCHANTABILITY or FITNESS FOR A PARTICULAR PURPOSE.  See the
# GNU Lesser General Public License for more details.
#
# You should have received a copy of the GNU Lesser General Public License
# along with SIDEKIT.  If not, see <http://www.gnu.org/licenses/>.
"""
Copyright 2014-2016 Anthony Larcher and Sylvain Meignier

    :mod:`jfa_scoring` provides methods to score using JFA model

"""
import copy
from sidekit.mixture import Mixture
from sidekit.statserver import StatServer
from sidekit.bosaris import Ndx
from sidekit.bosaris import Scores


__license__ = "LGPL"
__author__ = "Anthony Larcher"
__copyright__ = "Copyright 2014-2016 Anthony Larcher"
__maintainer__ = "Anthony Larcher"
__email__ = "anthony.larcher@univ-lemans.fr"
__status__ = "Production"
__docformat__ = 'reStructuredText'


def _check_missing_model(enroll, test, ndx):
    # Remove missing models and test segments
    clean_ndx = ndx.filter(enroll.modelset, test.segset, True)

    # Align StatServers to match the clean_ndx
    enroll.align_models(clean_ndx.modelset)
    test.align_segments(clean_ndx.segset)

    return clean_ndx

def jfa_scoring(ubm, enroll, test, ndx, mean, sigma, V, U, D, batch_size=100, num_thread=1, check_missing=True):
    """Compute a verification score as a channel point estimate 
    of the log-likelihood ratio. Detail of this scoring can be found in 
    [Glembeck09].
    
    [Glembek09] Ondrej Glembek, Lukas Burget, Najim Dehak, Niko Brummer, 
    and Patrick Kenny, "Comparison of scoring methods used in speaker 
    recognition with joint factor analysis." 
    in Acoustics, Speech and Signal Processing, 2009. ICASSP 2009. 
    IEEE International Conference on. IEEE, 2009.

    Note that input statistics should not be whitened as
        it is done within this function.
    
    :param ubm: the Mixture object used to compute sufficient statistics
    :param enroll: a StatServer object which contains zero- and first-order
        statistics.
    :param test: a StatServer object which contains zero- and first-order
        statistics.
    :param ndx: an Ndx object which trial mask will be copied into the output
        Scores object
    :param V: between class covariance matrix of the JFA model
    :param U: within class covariance matrix of the JFA model
    :param D: MAP covariance matrix for the JFA model
    :param num_thread: number of parallel process to run

    :return: a Scores object
    """
    assert isinstance(ubm, Mixture), '1st parameter must be a Mixture'
    assert isinstance(enroll, StatServer), '2nd parameter must be a StatServer'
    assert isinstance(test, StatServer), '3rd parameter must be a StatServer'
    assert isinstance(ndx, Ndx), '4th parameter shomustuld be a Ndx'

    # Remove missing models and test segments
    if check_missing:
        clean_ndx = _check_missing_model(enroll, test, ndx)
    else:
        clean_ndx = ndx

    print("taille de clean_ndx.trial_mask = {}".format(clean_ndx.trialmask.shape))

    # Sum enrolment statistics per model in case of multi-session
    enroll = enroll.sum_stat_per_model()[0]
    
    # Whiten enroll and test statistics
    enroll.whiten_stat1(ubm.get_mean_super_vector(), ubm.get_invcov_super_vector())
    test.whiten_stat1(ubm.get_mean_super_vector(), ubm.get_invcov_super_vector())
    
    # Estimate Vy and DZ from the enrollment
    trn_y, trn_x, trn_z = enroll.estimate_hidden(mean, sigma, V, U, D, batch_size=batch_size, num_thread=num_thread)
    M = ((trn_y.stat1.dot(V.T)) + (trn_z.stat1 * D))
    
    # Estimate Ux from the test
    tmp = copy.deepcopy(test)
    test_y, test_x, test_z = tmp.estimate_hidden(mean, sigma, None, U, None, batch_size, num_thread)
    
    # remove Ux weighted from the test statistics
    Ux = copy.deepcopy(test)
    Ux.stat1 = test_x.stat1.dot(U.T)
    test = test.subtract_weighted_stat1(Ux)
    
    # sum zero-order statistics for each test segment
    test_stat0_sum = test.stat0.sum(axis=1)
    
    # Compute score as the dot product of the enrollment supervector and the first 
    # order statistics divided by the sum of the zero-order stats
    scores = Scores()
    scores.modelset = enroll.modelset
    scores.segset = test.segset
    scores.scoremask = clean_ndx.trialmask
    scores.scoremat = M.dot((test.stat1 / test_stat0_sum[:, None]).T)    
<<<<<<< HEAD

=======
   
>>>>>>> d6a73ec8
    if not (scores.scoremat.shape == scores.scoremask.shape):
        print("1 - {}, {}".format(scores.scoremat.shape, scores.scoremask.shape))
    if not (scores.scoremat.shape[0] == scores.modelset.shape[0]):
        print("2 - {}, {}".format(scores.scoremat.shape[0], scores.modelset.shape[0]))
    if not (scores.scoremat.shape[1] == scores.segset.shape[0]):
        print("3 - {}, {}".format(scores.scoremat.shape[1], scores.segset.shape[0]))
<<<<<<< HEAD




=======
 
>>>>>>> d6a73ec8
    return scores<|MERGE_RESOLUTION|>--- conflicted
+++ resolved
@@ -123,23 +123,5 @@
     scores.segset = test.segset
     scores.scoremask = clean_ndx.trialmask
     scores.scoremat = M.dot((test.stat1 / test_stat0_sum[:, None]).T)    
-<<<<<<< HEAD
-
-=======
-   
->>>>>>> d6a73ec8
-    if not (scores.scoremat.shape == scores.scoremask.shape):
-        print("1 - {}, {}".format(scores.scoremat.shape, scores.scoremask.shape))
-    if not (scores.scoremat.shape[0] == scores.modelset.shape[0]):
-        print("2 - {}, {}".format(scores.scoremat.shape[0], scores.modelset.shape[0]))
-    if not (scores.scoremat.shape[1] == scores.segset.shape[0]):
-        print("3 - {}, {}".format(scores.scoremat.shape[1], scores.segset.shape[0]))
-<<<<<<< HEAD
-
-
-
-
-=======
- 
->>>>>>> d6a73ec8
+    
     return scores